//===- TypePrinter.cpp - Pretty-Print Clang Types -------------------------===//
//
// Part of the LLVM Project, under the Apache License v2.0 with LLVM Exceptions.
// See https://llvm.org/LICENSE.txt for license information.
// SPDX-License-Identifier: Apache-2.0 WITH LLVM-exception
//
//===----------------------------------------------------------------------===//
//
// This contains code to print types from Clang's type system.
//
//===----------------------------------------------------------------------===//

#include "clang/AST/PrettyPrinter.h"
#include "clang/AST/ASTContext.h"
#include "clang/AST/Decl.h"
#include "clang/AST/DeclBase.h"
#include "clang/AST/DeclCXX.h"
#include "clang/AST/DeclObjC.h"
#include "clang/AST/DeclTemplate.h"
#include "clang/AST/Expr.h"
#include "clang/AST/NestedNameSpecifier.h"
#include "clang/AST/TemplateBase.h"
#include "clang/AST/TemplateName.h"
#include "clang/AST/Type.h"
#include "clang/Basic/AddressSpaces.h"
#include "clang/Basic/ExceptionSpecificationType.h"
#include "clang/Basic/IdentifierTable.h"
#include "clang/Basic/LLVM.h"
#include "clang/Basic/LangOptions.h"
#include "clang/Basic/SourceLocation.h"
#include "clang/Basic/SourceManager.h"
#include "clang/Basic/Specifiers.h"
#include "llvm/ADT/ArrayRef.h"
#include "llvm/ADT/SmallString.h"
#include "llvm/ADT/StringRef.h"
#include "llvm/ADT/Twine.h"
#include "llvm/Support/Casting.h"
#include "llvm/Support/Compiler.h"
#include "llvm/Support/ErrorHandling.h"
#include "llvm/Support/SaveAndRestore.h"
#include "llvm/Support/raw_ostream.h"
#include <cassert>
#include <string>

using namespace clang;

namespace {

  /// RAII object that enables printing of the ARC __strong lifetime
  /// qualifier.
  class IncludeStrongLifetimeRAII {
    PrintingPolicy &Policy;
    bool Old;

  public:
    explicit IncludeStrongLifetimeRAII(PrintingPolicy &Policy)
        : Policy(Policy), Old(Policy.SuppressStrongLifetime) {
        if (!Policy.SuppressLifetimeQualifiers)
          Policy.SuppressStrongLifetime = false;
    }

    ~IncludeStrongLifetimeRAII() {
      Policy.SuppressStrongLifetime = Old;
    }
  };

  class ParamPolicyRAII {
    PrintingPolicy &Policy;
    bool Old;

  public:
    explicit ParamPolicyRAII(PrintingPolicy &Policy)
        : Policy(Policy), Old(Policy.SuppressSpecifiers) {
      Policy.SuppressSpecifiers = false;
    }

    ~ParamPolicyRAII() {
      Policy.SuppressSpecifiers = Old;
    }
  };

  class ElaboratedTypePolicyRAII {
    PrintingPolicy &Policy;
    bool SuppressTagKeyword;
    bool SuppressScope;

  public:
    explicit ElaboratedTypePolicyRAII(PrintingPolicy &Policy) : Policy(Policy) {
      SuppressTagKeyword = Policy.SuppressTagKeyword;
      SuppressScope = Policy.SuppressScope;
      Policy.SuppressTagKeyword = true;
      Policy.SuppressScope = true;
    }

    ~ElaboratedTypePolicyRAII() {
      Policy.SuppressTagKeyword = SuppressTagKeyword;
      Policy.SuppressScope = SuppressScope;
    }
  };

  class TypePrinter {
    PrintingPolicy Policy;
    unsigned Indentation;
    bool HasEmptyPlaceHolder = false;
    bool InsideCCAttribute = false;

  public:
    explicit TypePrinter(const PrintingPolicy &Policy, unsigned Indentation = 0)
        : Policy(Policy), Indentation(Indentation) {}

    void print(const Type *ty, Qualifiers qs, raw_ostream &OS,
               StringRef PlaceHolder);
    void print(QualType T, raw_ostream &OS, StringRef PlaceHolder);

    static bool canPrefixQualifiers(const Type *T, bool &NeedARCStrongQualifier);
    void spaceBeforePlaceHolder(raw_ostream &OS);
    void printTypeSpec(NamedDecl *D, raw_ostream &OS);

    void printBefore(QualType T, raw_ostream &OS);
    void printAfter(QualType T, raw_ostream &OS);
    void AppendScope(DeclContext *DC, raw_ostream &OS);
    void printTag(TagDecl *T, raw_ostream &OS);
    void printFunctionAfter(const FunctionType::ExtInfo &Info, raw_ostream &OS);
#define ABSTRACT_TYPE(CLASS, PARENT)
#define TYPE(CLASS, PARENT) \
    void print##CLASS##Before(const CLASS##Type *T, raw_ostream &OS); \
    void print##CLASS##After(const CLASS##Type *T, raw_ostream &OS);
#include "clang/AST/TypeNodes.def"

  private:
    void printBefore(const Type *ty, Qualifiers qs, raw_ostream &OS);
    void printAfter(const Type *ty, Qualifiers qs, raw_ostream &OS);
  };

} // namespace

static void AppendTypeQualList(raw_ostream &OS, unsigned TypeQuals,
                               bool HasRestrictKeyword) {
  bool appendSpace = false;
  if (TypeQuals & Qualifiers::Const) {
    OS << "const";
    appendSpace = true;
  }
  if (TypeQuals & Qualifiers::Volatile) {
    if (appendSpace) OS << ' ';
    OS << "volatile";
    appendSpace = true;
  }
  if (TypeQuals & Qualifiers::Restrict) {
    if (appendSpace) OS << ' ';
    if (HasRestrictKeyword) {
      OS << "restrict";
    } else {
      OS << "__restrict";
    }
  }
}

void TypePrinter::spaceBeforePlaceHolder(raw_ostream &OS) {
  if (!HasEmptyPlaceHolder)
    OS << ' ';
}

static SplitQualType splitAccordingToPolicy(QualType QT,
                                            const PrintingPolicy &Policy) {
  if (Policy.PrintCanonicalTypes)
    QT = QT.getCanonicalType();
  return QT.split();
}

void TypePrinter::print(QualType t, raw_ostream &OS, StringRef PlaceHolder) {
  SplitQualType split = splitAccordingToPolicy(t, Policy);
  print(split.Ty, split.Quals, OS, PlaceHolder);
}

void TypePrinter::print(const Type *T, Qualifiers Quals, raw_ostream &OS,
                        StringRef PlaceHolder) {
  if (!T) {
    OS << "NULL TYPE";
    return;
  }

  SaveAndRestore<bool> PHVal(HasEmptyPlaceHolder, PlaceHolder.empty());

  printBefore(T, Quals, OS);
  OS << PlaceHolder;
  printAfter(T, Quals, OS);
}

bool TypePrinter::canPrefixQualifiers(const Type *T,
                                      bool &NeedARCStrongQualifier) {
  // CanPrefixQualifiers - We prefer to print type qualifiers before the type,
  // so that we get "const int" instead of "int const", but we can't do this if
  // the type is complex.  For example if the type is "int*", we *must* print
  // "int * const", printing "const int *" is different.  Only do this when the
  // type expands to a simple string.
  bool CanPrefixQualifiers = false;
  NeedARCStrongQualifier = false;
  Type::TypeClass TC = T->getTypeClass();
  if (const auto *AT = dyn_cast<AutoType>(T))
    TC = AT->desugar()->getTypeClass();
  if (const auto *Subst = dyn_cast<SubstTemplateTypeParmType>(T))
    TC = Subst->getReplacementType()->getTypeClass();

  switch (TC) {
    case Type::Auto:
    case Type::Builtin:
    case Type::Complex:
    case Type::UnresolvedUsing:
    case Type::Typedef:
    case Type::TypeOfExpr:
    case Type::TypeOf:
    case Type::Decltype:
    case Type::UnaryTransform:
    case Type::Record:
    case Type::Enum:
    case Type::Elaborated:
    case Type::TemplateTypeParm:
    case Type::SubstTemplateTypeParmPack:
    case Type::DeducedTemplateSpecialization:
    case Type::TemplateSpecialization:
    case Type::InjectedClassName:
    case Type::DependentName:
    case Type::DependentTemplateSpecialization:
    case Type::ObjCObject:
    case Type::ObjCTypeParam:
    case Type::ObjCInterface:
    case Type::Atomic:
    case Type::Pipe:
      CanPrefixQualifiers = true;
      break;

    case Type::ObjCObjectPointer:
      CanPrefixQualifiers = T->isObjCIdType() || T->isObjCClassType() ||
        T->isObjCQualifiedIdType() || T->isObjCQualifiedClassType();
      break;

    case Type::ConstantArray:
    case Type::IncompleteArray:
    case Type::VariableArray:
    case Type::DependentSizedArray:
      NeedARCStrongQualifier = true;
      LLVM_FALLTHROUGH;

    case Type::Adjusted:
    case Type::Decayed:
    case Type::Pointer:
    case Type::BlockPointer:
    case Type::LValueReference:
    case Type::RValueReference:
    case Type::MemberPointer:
    case Type::DependentAddressSpace:
    case Type::DependentVector:
    case Type::DependentSizedExtVector:
    case Type::Vector:
    case Type::ExtVector:
    case Type::FunctionProto:
    case Type::FunctionNoProto:
    case Type::Paren:
    case Type::PackExpansion:
    case Type::SubstTemplateTypeParm:
<<<<<<< HEAD
    case Type::JITFromString:
=======
    case Type::MacroQualified:
>>>>>>> 1c4b5a8d
      CanPrefixQualifiers = false;
      break;

    case Type::Attributed: {
      // We still want to print the address_space before the type if it is an
      // address_space attribute.
      const auto *AttrTy = cast<AttributedType>(T);
      CanPrefixQualifiers = AttrTy->getAttrKind() == attr::AddressSpace;
    }
  }

  return CanPrefixQualifiers;
}

void TypePrinter::printBefore(QualType T, raw_ostream &OS) {
  SplitQualType Split = splitAccordingToPolicy(T, Policy);

  // If we have cv1 T, where T is substituted for cv2 U, only print cv1 - cv2
  // at this level.
  Qualifiers Quals = Split.Quals;
  if (const auto *Subst = dyn_cast<SubstTemplateTypeParmType>(Split.Ty))
    Quals -= QualType(Subst, 0).getQualifiers();

  printBefore(Split.Ty, Quals, OS);
}

/// Prints the part of the type string before an identifier, e.g. for
/// "int foo[10]" it prints "int ".
void TypePrinter::printBefore(const Type *T,Qualifiers Quals, raw_ostream &OS) {
  if (Policy.SuppressSpecifiers && T->isSpecifierType())
    return;

  SaveAndRestore<bool> PrevPHIsEmpty(HasEmptyPlaceHolder);

  // Print qualifiers as appropriate.

  bool CanPrefixQualifiers = false;
  bool NeedARCStrongQualifier = false;
  CanPrefixQualifiers = canPrefixQualifiers(T, NeedARCStrongQualifier);

  if (CanPrefixQualifiers && !Quals.empty()) {
    if (NeedARCStrongQualifier) {
      IncludeStrongLifetimeRAII Strong(Policy);
      Quals.print(OS, Policy, /*appendSpaceIfNonEmpty=*/true);
    } else {
      Quals.print(OS, Policy, /*appendSpaceIfNonEmpty=*/true);
    }
  }

  bool hasAfterQuals = false;
  if (!CanPrefixQualifiers && !Quals.empty()) {
    hasAfterQuals = !Quals.isEmptyWhenPrinted(Policy);
    if (hasAfterQuals)
      HasEmptyPlaceHolder = false;
  }

  switch (T->getTypeClass()) {
#define ABSTRACT_TYPE(CLASS, PARENT)
#define TYPE(CLASS, PARENT) case Type::CLASS: \
    print##CLASS##Before(cast<CLASS##Type>(T), OS); \
    break;
#include "clang/AST/TypeNodes.def"
  }

  if (hasAfterQuals) {
    if (NeedARCStrongQualifier) {
      IncludeStrongLifetimeRAII Strong(Policy);
      Quals.print(OS, Policy, /*appendSpaceIfNonEmpty=*/!PrevPHIsEmpty.get());
    } else {
      Quals.print(OS, Policy, /*appendSpaceIfNonEmpty=*/!PrevPHIsEmpty.get());
    }
  }
}

void TypePrinter::printAfter(QualType t, raw_ostream &OS) {
  SplitQualType split = splitAccordingToPolicy(t, Policy);
  printAfter(split.Ty, split.Quals, OS);
}

/// Prints the part of the type string after an identifier, e.g. for
/// "int foo[10]" it prints "[10]".
void TypePrinter::printAfter(const Type *T, Qualifiers Quals, raw_ostream &OS) {
  switch (T->getTypeClass()) {
#define ABSTRACT_TYPE(CLASS, PARENT)
#define TYPE(CLASS, PARENT) case Type::CLASS: \
    print##CLASS##After(cast<CLASS##Type>(T), OS); \
    break;
#include "clang/AST/TypeNodes.def"
  }
}

void TypePrinter::printBuiltinBefore(const BuiltinType *T, raw_ostream &OS) {
  OS << T->getName(Policy);
  spaceBeforePlaceHolder(OS);
}

void TypePrinter::printBuiltinAfter(const BuiltinType *T, raw_ostream &OS) {}

void TypePrinter::printComplexBefore(const ComplexType *T, raw_ostream &OS) {
  OS << "_Complex ";
  printBefore(T->getElementType(), OS);
}

void TypePrinter::printComplexAfter(const ComplexType *T, raw_ostream &OS) {
  printAfter(T->getElementType(), OS);
}

void TypePrinter::printPointerBefore(const PointerType *T, raw_ostream &OS) {
  IncludeStrongLifetimeRAII Strong(Policy);
  SaveAndRestore<bool> NonEmptyPH(HasEmptyPlaceHolder, false);
  printBefore(T->getPointeeType(), OS);
  // Handle things like 'int (*A)[4];' correctly.
  // FIXME: this should include vectors, but vectors use attributes I guess.
  if (isa<ArrayType>(T->getPointeeType()))
    OS << '(';
  OS << '*';
}

void TypePrinter::printPointerAfter(const PointerType *T, raw_ostream &OS) {
  IncludeStrongLifetimeRAII Strong(Policy);
  SaveAndRestore<bool> NonEmptyPH(HasEmptyPlaceHolder, false);
  // Handle things like 'int (*A)[4];' correctly.
  // FIXME: this should include vectors, but vectors use attributes I guess.
  if (isa<ArrayType>(T->getPointeeType()))
    OS << ')';
  printAfter(T->getPointeeType(), OS);
}

void TypePrinter::printBlockPointerBefore(const BlockPointerType *T,
                                          raw_ostream &OS) {
  SaveAndRestore<bool> NonEmptyPH(HasEmptyPlaceHolder, false);
  printBefore(T->getPointeeType(), OS);
  OS << '^';
}

void TypePrinter::printBlockPointerAfter(const BlockPointerType *T,
                                          raw_ostream &OS) {
  SaveAndRestore<bool> NonEmptyPH(HasEmptyPlaceHolder, false);
  printAfter(T->getPointeeType(), OS);
}

// When printing a reference, the referenced type might also be a reference.
// If so, we want to skip that before printing the inner type.
static QualType skipTopLevelReferences(QualType T) {
  if (auto *Ref = T->getAs<ReferenceType>())
    return skipTopLevelReferences(Ref->getPointeeTypeAsWritten());
  return T;
}

void TypePrinter::printLValueReferenceBefore(const LValueReferenceType *T,
                                             raw_ostream &OS) {
  IncludeStrongLifetimeRAII Strong(Policy);
  SaveAndRestore<bool> NonEmptyPH(HasEmptyPlaceHolder, false);
  QualType Inner = skipTopLevelReferences(T->getPointeeTypeAsWritten());
  printBefore(Inner, OS);
  // Handle things like 'int (&A)[4];' correctly.
  // FIXME: this should include vectors, but vectors use attributes I guess.
  if (isa<ArrayType>(Inner))
    OS << '(';
  OS << '&';
}

void TypePrinter::printLValueReferenceAfter(const LValueReferenceType *T,
                                            raw_ostream &OS) {
  IncludeStrongLifetimeRAII Strong(Policy);
  SaveAndRestore<bool> NonEmptyPH(HasEmptyPlaceHolder, false);
  QualType Inner = skipTopLevelReferences(T->getPointeeTypeAsWritten());
  // Handle things like 'int (&A)[4];' correctly.
  // FIXME: this should include vectors, but vectors use attributes I guess.
  if (isa<ArrayType>(Inner))
    OS << ')';
  printAfter(Inner, OS);
}

void TypePrinter::printRValueReferenceBefore(const RValueReferenceType *T,
                                             raw_ostream &OS) {
  IncludeStrongLifetimeRAII Strong(Policy);
  SaveAndRestore<bool> NonEmptyPH(HasEmptyPlaceHolder, false);
  QualType Inner = skipTopLevelReferences(T->getPointeeTypeAsWritten());
  printBefore(Inner, OS);
  // Handle things like 'int (&&A)[4];' correctly.
  // FIXME: this should include vectors, but vectors use attributes I guess.
  if (isa<ArrayType>(Inner))
    OS << '(';
  OS << "&&";
}

void TypePrinter::printRValueReferenceAfter(const RValueReferenceType *T,
                                            raw_ostream &OS) {
  IncludeStrongLifetimeRAII Strong(Policy);
  SaveAndRestore<bool> NonEmptyPH(HasEmptyPlaceHolder, false);
  QualType Inner = skipTopLevelReferences(T->getPointeeTypeAsWritten());
  // Handle things like 'int (&&A)[4];' correctly.
  // FIXME: this should include vectors, but vectors use attributes I guess.
  if (isa<ArrayType>(Inner))
    OS << ')';
  printAfter(Inner, OS);
}

void TypePrinter::printMemberPointerBefore(const MemberPointerType *T,
                                           raw_ostream &OS) {
  IncludeStrongLifetimeRAII Strong(Policy);
  SaveAndRestore<bool> NonEmptyPH(HasEmptyPlaceHolder, false);
  printBefore(T->getPointeeType(), OS);
  // Handle things like 'int (Cls::*A)[4];' correctly.
  // FIXME: this should include vectors, but vectors use attributes I guess.
  if (isa<ArrayType>(T->getPointeeType()))
    OS << '(';

  PrintingPolicy InnerPolicy(Policy);
  InnerPolicy.IncludeTagDefinition = false;
  TypePrinter(InnerPolicy).print(QualType(T->getClass(), 0), OS, StringRef());

  OS << "::*";
}

void TypePrinter::printMemberPointerAfter(const MemberPointerType *T,
                                          raw_ostream &OS) {
  IncludeStrongLifetimeRAII Strong(Policy);
  SaveAndRestore<bool> NonEmptyPH(HasEmptyPlaceHolder, false);
  // Handle things like 'int (Cls::*A)[4];' correctly.
  // FIXME: this should include vectors, but vectors use attributes I guess.
  if (isa<ArrayType>(T->getPointeeType()))
    OS << ')';
  printAfter(T->getPointeeType(), OS);
}

void TypePrinter::printConstantArrayBefore(const ConstantArrayType *T,
                                           raw_ostream &OS) {
  IncludeStrongLifetimeRAII Strong(Policy);
  SaveAndRestore<bool> NonEmptyPH(HasEmptyPlaceHolder, false);
  printBefore(T->getElementType(), OS);
}

void TypePrinter::printConstantArrayAfter(const ConstantArrayType *T,
                                          raw_ostream &OS) {
  OS << '[';
  if (T->getIndexTypeQualifiers().hasQualifiers()) {
    AppendTypeQualList(OS, T->getIndexTypeCVRQualifiers(),
                       Policy.Restrict);
    OS << ' ';
  }

  if (T->getSizeModifier() == ArrayType::Static)
    OS << "static ";

  OS << T->getSize().getZExtValue() << ']';
  printAfter(T->getElementType(), OS);
}

void TypePrinter::printIncompleteArrayBefore(const IncompleteArrayType *T,
                                             raw_ostream &OS) {
  IncludeStrongLifetimeRAII Strong(Policy);
  SaveAndRestore<bool> NonEmptyPH(HasEmptyPlaceHolder, false);
  printBefore(T->getElementType(), OS);
}

void TypePrinter::printIncompleteArrayAfter(const IncompleteArrayType *T,
                                            raw_ostream &OS) {
  OS << "[]";
  printAfter(T->getElementType(), OS);
}

void TypePrinter::printVariableArrayBefore(const VariableArrayType *T,
                                           raw_ostream &OS) {
  IncludeStrongLifetimeRAII Strong(Policy);
  SaveAndRestore<bool> NonEmptyPH(HasEmptyPlaceHolder, false);
  printBefore(T->getElementType(), OS);
}

void TypePrinter::printVariableArrayAfter(const VariableArrayType *T,
                                          raw_ostream &OS) {
  OS << '[';
  if (T->getIndexTypeQualifiers().hasQualifiers()) {
    AppendTypeQualList(OS, T->getIndexTypeCVRQualifiers(), Policy.Restrict);
    OS << ' ';
  }

  if (T->getSizeModifier() == VariableArrayType::Static)
    OS << "static ";
  else if (T->getSizeModifier() == VariableArrayType::Star)
    OS << '*';

  if (T->getSizeExpr())
    T->getSizeExpr()->printPretty(OS, nullptr, Policy);
  OS << ']';

  printAfter(T->getElementType(), OS);
}

void TypePrinter::printAdjustedBefore(const AdjustedType *T, raw_ostream &OS) {
  // Print the adjusted representation, otherwise the adjustment will be
  // invisible.
  printBefore(T->getAdjustedType(), OS);
}

void TypePrinter::printAdjustedAfter(const AdjustedType *T, raw_ostream &OS) {
  printAfter(T->getAdjustedType(), OS);
}

void TypePrinter::printDecayedBefore(const DecayedType *T, raw_ostream &OS) {
  // Print as though it's a pointer.
  printAdjustedBefore(T, OS);
}

void TypePrinter::printDecayedAfter(const DecayedType *T, raw_ostream &OS) {
  printAdjustedAfter(T, OS);
}

void TypePrinter::printDependentSizedArrayBefore(
                                               const DependentSizedArrayType *T,
                                               raw_ostream &OS) {
  IncludeStrongLifetimeRAII Strong(Policy);
  SaveAndRestore<bool> NonEmptyPH(HasEmptyPlaceHolder, false);
  printBefore(T->getElementType(), OS);
}

void TypePrinter::printDependentSizedArrayAfter(
                                               const DependentSizedArrayType *T,
                                               raw_ostream &OS) {
  OS << '[';
  if (T->getSizeExpr())
    T->getSizeExpr()->printPretty(OS, nullptr, Policy);
  OS << ']';
  printAfter(T->getElementType(), OS);
}

void TypePrinter::printDependentAddressSpaceBefore(
    const DependentAddressSpaceType *T, raw_ostream &OS) {
  printBefore(T->getPointeeType(), OS);
}

void TypePrinter::printDependentAddressSpaceAfter(
    const DependentAddressSpaceType *T, raw_ostream &OS) {
  OS << " __attribute__((address_space(";
  if (T->getAddrSpaceExpr())
    T->getAddrSpaceExpr()->printPretty(OS, nullptr, Policy);
  OS << ")))";
  printAfter(T->getPointeeType(), OS);
}

void TypePrinter::printDependentSizedExtVectorBefore(
                                          const DependentSizedExtVectorType *T,
                                          raw_ostream &OS) {
  printBefore(T->getElementType(), OS);
}

void TypePrinter::printDependentSizedExtVectorAfter(
                                          const DependentSizedExtVectorType *T,
                                          raw_ostream &OS) {
  OS << " __attribute__((ext_vector_type(";
  if (T->getSizeExpr())
    T->getSizeExpr()->printPretty(OS, nullptr, Policy);
  OS << ")))";
  printAfter(T->getElementType(), OS);
}

void TypePrinter::printVectorBefore(const VectorType *T, raw_ostream &OS) {
  switch (T->getVectorKind()) {
  case VectorType::AltiVecPixel:
    OS << "__vector __pixel ";
    break;
  case VectorType::AltiVecBool:
    OS << "__vector __bool ";
    printBefore(T->getElementType(), OS);
    break;
  case VectorType::AltiVecVector:
    OS << "__vector ";
    printBefore(T->getElementType(), OS);
    break;
  case VectorType::NeonVector:
    OS << "__attribute__((neon_vector_type("
       << T->getNumElements() << "))) ";
    printBefore(T->getElementType(), OS);
    break;
  case VectorType::NeonPolyVector:
    OS << "__attribute__((neon_polyvector_type(" <<
          T->getNumElements() << "))) ";
    printBefore(T->getElementType(), OS);
    break;
  case VectorType::GenericVector: {
    // FIXME: We prefer to print the size directly here, but have no way
    // to get the size of the type.
    OS << "__attribute__((__vector_size__("
       << T->getNumElements()
       << " * sizeof(";
    print(T->getElementType(), OS, StringRef());
    OS << ")))) ";
    printBefore(T->getElementType(), OS);
    break;
  }
  }
}

void TypePrinter::printVectorAfter(const VectorType *T, raw_ostream &OS) {
  printAfter(T->getElementType(), OS);
}

void TypePrinter::printDependentVectorBefore(
    const DependentVectorType *T, raw_ostream &OS) {
  switch (T->getVectorKind()) {
  case VectorType::AltiVecPixel:
    OS << "__vector __pixel ";
    break;
  case VectorType::AltiVecBool:
    OS << "__vector __bool ";
    printBefore(T->getElementType(), OS);
    break;
  case VectorType::AltiVecVector:
    OS << "__vector ";
    printBefore(T->getElementType(), OS);
    break;
  case VectorType::NeonVector:
    OS << "__attribute__((neon_vector_type(";
    if (T->getSizeExpr())
      T->getSizeExpr()->printPretty(OS, nullptr, Policy);
    OS << "))) ";
    printBefore(T->getElementType(), OS);
    break;
  case VectorType::NeonPolyVector:
    OS << "__attribute__((neon_polyvector_type(";
    if (T->getSizeExpr())
      T->getSizeExpr()->printPretty(OS, nullptr, Policy);
    OS << "))) ";
    printBefore(T->getElementType(), OS);
    break;
  case VectorType::GenericVector: {
    // FIXME: We prefer to print the size directly here, but have no way
    // to get the size of the type.
    OS << "__attribute__((__vector_size__(";
    if (T->getSizeExpr())
      T->getSizeExpr()->printPretty(OS, nullptr, Policy);
    OS << " * sizeof(";
    print(T->getElementType(), OS, StringRef());
    OS << ")))) ";
    printBefore(T->getElementType(), OS);
    break;
  }
  }
}

void TypePrinter::printDependentVectorAfter(
    const DependentVectorType *T, raw_ostream &OS) {
  printAfter(T->getElementType(), OS);
}

void TypePrinter::printExtVectorBefore(const ExtVectorType *T,
                                       raw_ostream &OS) {
  printBefore(T->getElementType(), OS);
}

void TypePrinter::printExtVectorAfter(const ExtVectorType *T, raw_ostream &OS) {
  printAfter(T->getElementType(), OS);
  OS << " __attribute__((ext_vector_type(";
  OS << T->getNumElements();
  OS << ")))";
}

void
FunctionProtoType::printExceptionSpecification(raw_ostream &OS,
                                               const PrintingPolicy &Policy)
                                                                         const {
  if (hasDynamicExceptionSpec()) {
    OS << " throw(";
    if (getExceptionSpecType() == EST_MSAny)
      OS << "...";
    else
      for (unsigned I = 0, N = getNumExceptions(); I != N; ++I) {
        if (I)
          OS << ", ";

        OS << getExceptionType(I).stream(Policy);
      }
    OS << ')';
  } else if (EST_NoThrow == getExceptionSpecType()) {
    OS << " __attribute__((nothrow))";
  } else if (isNoexceptExceptionSpec(getExceptionSpecType())) {
    OS << " noexcept";
    // FIXME:Is it useful to print out the expression for a non-dependent
    // noexcept specification?
    if (isComputedNoexcept(getExceptionSpecType())) {
      OS << '(';
      if (getNoexceptExpr())
        getNoexceptExpr()->printPretty(OS, nullptr, Policy);
      OS << ')';
    }
  }
}

void TypePrinter::printFunctionProtoBefore(const FunctionProtoType *T,
                                           raw_ostream &OS) {
  if (T->hasTrailingReturn()) {
    OS << "auto ";
    if (!HasEmptyPlaceHolder)
      OS << '(';
  } else {
    // If needed for precedence reasons, wrap the inner part in grouping parens.
    SaveAndRestore<bool> PrevPHIsEmpty(HasEmptyPlaceHolder, false);
    printBefore(T->getReturnType(), OS);
    if (!PrevPHIsEmpty.get())
      OS << '(';
  }
}

StringRef clang::getParameterABISpelling(ParameterABI ABI) {
  switch (ABI) {
  case ParameterABI::Ordinary:
    llvm_unreachable("asking for spelling of ordinary parameter ABI");
  case ParameterABI::SwiftContext:
    return "swift_context";
  case ParameterABI::SwiftErrorResult:
    return "swift_error_result";
  case ParameterABI::SwiftIndirectResult:
    return "swift_indirect_result";
  }
  llvm_unreachable("bad parameter ABI kind");
}

void TypePrinter::printFunctionProtoAfter(const FunctionProtoType *T,
                                          raw_ostream &OS) {
  // If needed for precedence reasons, wrap the inner part in grouping parens.
  if (!HasEmptyPlaceHolder)
    OS << ')';
  SaveAndRestore<bool> NonEmptyPH(HasEmptyPlaceHolder, false);

  OS << '(';
  {
    ParamPolicyRAII ParamPolicy(Policy);
    for (unsigned i = 0, e = T->getNumParams(); i != e; ++i) {
      if (i) OS << ", ";

      auto EPI = T->getExtParameterInfo(i);
      if (EPI.isConsumed()) OS << "__attribute__((ns_consumed)) ";
      if (EPI.isNoEscape())
        OS << "__attribute__((noescape)) ";
      auto ABI = EPI.getABI();
      if (ABI != ParameterABI::Ordinary)
        OS << "__attribute__((" << getParameterABISpelling(ABI) << ")) ";

      print(T->getParamType(i), OS, StringRef());
    }
  }

  if (T->isVariadic()) {
    if (T->getNumParams())
      OS << ", ";
    OS << "...";
  } else if (T->getNumParams() == 0 && Policy.UseVoidForZeroParams) {
    // Do not emit int() if we have a proto, emit 'int(void)'.
    OS << "void";
  }

  OS << ')';

  FunctionType::ExtInfo Info = T->getExtInfo();

  printFunctionAfter(Info, OS);

  if (!T->getMethodQuals().empty())
    OS << " " << T->getMethodQuals().getAsString();

  switch (T->getRefQualifier()) {
  case RQ_None:
    break;

  case RQ_LValue:
    OS << " &";
    break;

  case RQ_RValue:
    OS << " &&";
    break;
  }
  T->printExceptionSpecification(OS, Policy);

  if (T->hasTrailingReturn()) {
    OS << " -> ";
    print(T->getReturnType(), OS, StringRef());
  } else
    printAfter(T->getReturnType(), OS);
}

void TypePrinter::printFunctionAfter(const FunctionType::ExtInfo &Info,
                                     raw_ostream &OS) {
  if (!InsideCCAttribute) {
    switch (Info.getCC()) {
    case CC_C:
      // The C calling convention is the default on the vast majority of platforms
      // we support.  If the user wrote it explicitly, it will usually be printed
      // while traversing the AttributedType.  If the type has been desugared, let
      // the canonical spelling be the implicit calling convention.
      // FIXME: It would be better to be explicit in certain contexts, such as a
      // cdecl function typedef used to declare a member function with the
      // Microsoft C++ ABI.
      break;
    case CC_X86StdCall:
      OS << " __attribute__((stdcall))";
      break;
    case CC_X86FastCall:
      OS << " __attribute__((fastcall))";
      break;
    case CC_X86ThisCall:
      OS << " __attribute__((thiscall))";
      break;
    case CC_X86VectorCall:
      OS << " __attribute__((vectorcall))";
      break;
    case CC_X86Pascal:
      OS << " __attribute__((pascal))";
      break;
    case CC_AAPCS:
      OS << " __attribute__((pcs(\"aapcs\")))";
      break;
    case CC_AAPCS_VFP:
      OS << " __attribute__((pcs(\"aapcs-vfp\")))";
      break;
    case CC_AArch64VectorCall:
      OS << "__attribute__((aarch64_vector_pcs))";
      break;
    case CC_IntelOclBicc:
      OS << " __attribute__((intel_ocl_bicc))";
      break;
    case CC_Win64:
      OS << " __attribute__((ms_abi))";
      break;
    case CC_X86_64SysV:
      OS << " __attribute__((sysv_abi))";
      break;
    case CC_X86RegCall:
      OS << " __attribute__((regcall))";
      break;
    case CC_SpirFunction:
    case CC_OpenCLKernel:
      // Do nothing. These CCs are not available as attributes.
      break;
    case CC_Swift:
      OS << " __attribute__((swiftcall))";
      break;
    case CC_PreserveMost:
      OS << " __attribute__((preserve_most))";
      break;
    case CC_PreserveAll:
      OS << " __attribute__((preserve_all))";
      break;
    }
  }

  if (Info.getNoReturn())
    OS << " __attribute__((noreturn))";
  if (Info.getProducesResult())
    OS << " __attribute__((ns_returns_retained))";
  if (Info.getRegParm())
    OS << " __attribute__((regparm ("
       << Info.getRegParm() << ")))";
  if (Info.getNoCallerSavedRegs())
    OS << " __attribute__((no_caller_saved_registers))";
  if (Info.getNoCfCheck())
    OS << " __attribute__((nocf_check))";
}

void TypePrinter::printFunctionNoProtoBefore(const FunctionNoProtoType *T,
                                             raw_ostream &OS) {
  // If needed for precedence reasons, wrap the inner part in grouping parens.
  SaveAndRestore<bool> PrevPHIsEmpty(HasEmptyPlaceHolder, false);
  printBefore(T->getReturnType(), OS);
  if (!PrevPHIsEmpty.get())
    OS << '(';
}

void TypePrinter::printFunctionNoProtoAfter(const FunctionNoProtoType *T,
                                            raw_ostream &OS) {
  // If needed for precedence reasons, wrap the inner part in grouping parens.
  if (!HasEmptyPlaceHolder)
    OS << ')';
  SaveAndRestore<bool> NonEmptyPH(HasEmptyPlaceHolder, false);

  OS << "()";
  printFunctionAfter(T->getExtInfo(), OS);
  printAfter(T->getReturnType(), OS);
}

void TypePrinter::printTypeSpec(NamedDecl *D, raw_ostream &OS) {

  // Compute the full nested-name-specifier for this type.
  // In C, this will always be empty except when the type
  // being printed is anonymous within other Record.
  if (!Policy.SuppressScope)
    AppendScope(D->getDeclContext(), OS);

  IdentifierInfo *II = D->getIdentifier();
  OS << II->getName();
  spaceBeforePlaceHolder(OS);
}

void TypePrinter::printUnresolvedUsingBefore(const UnresolvedUsingType *T,
                                             raw_ostream &OS) {
  printTypeSpec(T->getDecl(), OS);
}

void TypePrinter::printUnresolvedUsingAfter(const UnresolvedUsingType *T,
                                            raw_ostream &OS) {}

void TypePrinter::printTypedefBefore(const TypedefType *T, raw_ostream &OS) {
  printTypeSpec(T->getDecl(), OS);
}

void TypePrinter::printMacroQualifiedBefore(const MacroQualifiedType *T,
                                            raw_ostream &OS) {
  StringRef MacroName = T->getMacroIdentifier()->getName();
  OS << MacroName << " ";

  // Since this type is meant to print the macro instead of the whole attribute,
  // we trim any attributes and go directly to the original modified type.
  printBefore(T->getModifiedType(), OS);
}

void TypePrinter::printMacroQualifiedAfter(const MacroQualifiedType *T,
                                           raw_ostream &OS) {
  printAfter(T->getModifiedType(), OS);
}

void TypePrinter::printTypedefAfter(const TypedefType *T, raw_ostream &OS) {}

void TypePrinter::printTypeOfExprBefore(const TypeOfExprType *T,
                                        raw_ostream &OS) {
  OS << "typeof ";
  if (T->getUnderlyingExpr())
    T->getUnderlyingExpr()->printPretty(OS, nullptr, Policy);
  spaceBeforePlaceHolder(OS);
}

void TypePrinter::printTypeOfExprAfter(const TypeOfExprType *T,
                                       raw_ostream &OS) {}

void TypePrinter::printTypeOfBefore(const TypeOfType *T, raw_ostream &OS) {
  OS << "typeof(";
  print(T->getUnderlyingType(), OS, StringRef());
  OS << ')';
  spaceBeforePlaceHolder(OS);
}

void TypePrinter::printTypeOfAfter(const TypeOfType *T, raw_ostream &OS) {}

void TypePrinter::printDecltypeBefore(const DecltypeType *T, raw_ostream &OS) {
  OS << "decltype(";
  if (T->getUnderlyingExpr())
    T->getUnderlyingExpr()->printPretty(OS, nullptr, Policy);
  OS << ')';
  spaceBeforePlaceHolder(OS);
}

void TypePrinter::printDecltypeAfter(const DecltypeType *T, raw_ostream &OS) {}

void TypePrinter::printUnaryTransformBefore(const UnaryTransformType *T,
                                            raw_ostream &OS) {
  IncludeStrongLifetimeRAII Strong(Policy);

  switch (T->getUTTKind()) {
    case UnaryTransformType::EnumUnderlyingType:
      OS << "__underlying_type(";
      print(T->getBaseType(), OS, StringRef());
      OS << ')';
      spaceBeforePlaceHolder(OS);
      return;
  }

  printBefore(T->getBaseType(), OS);
}

void TypePrinter::printUnaryTransformAfter(const UnaryTransformType *T,
                                           raw_ostream &OS) {
  IncludeStrongLifetimeRAII Strong(Policy);

  switch (T->getUTTKind()) {
    case UnaryTransformType::EnumUnderlyingType:
      return;
  }

  printAfter(T->getBaseType(), OS);
}

void TypePrinter::printAutoBefore(const AutoType *T, raw_ostream &OS) {
  // If the type has been deduced, do not print 'auto'.
  if (!T->getDeducedType().isNull()) {
    printBefore(T->getDeducedType(), OS);
  } else {
    switch (T->getKeyword()) {
    case AutoTypeKeyword::Auto: OS << "auto"; break;
    case AutoTypeKeyword::DecltypeAuto: OS << "decltype(auto)"; break;
    case AutoTypeKeyword::GNUAutoType: OS << "__auto_type"; break;
    }
    spaceBeforePlaceHolder(OS);
  }
}

void TypePrinter::printAutoAfter(const AutoType *T, raw_ostream &OS) {
  // If the type has been deduced, do not print 'auto'.
  if (!T->getDeducedType().isNull())
    printAfter(T->getDeducedType(), OS);
}

void TypePrinter::printDeducedTemplateSpecializationBefore(
    const DeducedTemplateSpecializationType *T, raw_ostream &OS) {
  // If the type has been deduced, print the deduced type.
  if (!T->getDeducedType().isNull()) {
    printBefore(T->getDeducedType(), OS);
  } else {
    IncludeStrongLifetimeRAII Strong(Policy);
    T->getTemplateName().print(OS, Policy);
    spaceBeforePlaceHolder(OS);
  }
}

void TypePrinter::printDeducedTemplateSpecializationAfter(
    const DeducedTemplateSpecializationType *T, raw_ostream &OS) {
  // If the type has been deduced, print the deduced type.
  if (!T->getDeducedType().isNull())
    printAfter(T->getDeducedType(), OS);
}

void TypePrinter::printAtomicBefore(const AtomicType *T, raw_ostream &OS) {
  IncludeStrongLifetimeRAII Strong(Policy);

  OS << "_Atomic(";
  print(T->getValueType(), OS, StringRef());
  OS << ')';
  spaceBeforePlaceHolder(OS);
}

void TypePrinter::printAtomicAfter(const AtomicType *T, raw_ostream &OS) {}

void TypePrinter::printPipeBefore(const PipeType *T, raw_ostream &OS) {
  IncludeStrongLifetimeRAII Strong(Policy);

  if (T->isReadOnly())
    OS << "read_only ";
  else
    OS << "write_only ";
  OS << "pipe ";
  print(T->getElementType(), OS, StringRef());
  spaceBeforePlaceHolder(OS);
}

void TypePrinter::printPipeAfter(const PipeType *T, raw_ostream &OS) {}

void TypePrinter::printJITFromStringBefore(const JITFromStringType *T,
                                           raw_ostream &OS) {
  OS << "<JITFromString>(";
  if (T->getUnderlyingExpr())
    T->getUnderlyingExpr()->printPretty(OS, nullptr, Policy);
  OS << ')';
  spaceBeforePlaceHolder(OS);
}

void TypePrinter::printJITFromStringAfter(const JITFromStringType *T,
                                          raw_ostream &OS) {}

/// Appends the given scope to the end of a string.
void TypePrinter::AppendScope(DeclContext *DC, raw_ostream &OS) {
  if (DC->isTranslationUnit()) return;
  if (DC->isFunctionOrMethod()) return;
  AppendScope(DC->getParent(), OS);

  if (const auto *NS = dyn_cast<NamespaceDecl>(DC)) {
    if (Policy.SuppressUnwrittenScope &&
        (NS->isAnonymousNamespace() || NS->isInline()))
      return;
    if (NS->getIdentifier())
      OS << NS->getName() << "::";
    else
      OS << "(anonymous namespace)::";
  } else if (const auto *Spec = dyn_cast<ClassTemplateSpecializationDecl>(DC)) {
    IncludeStrongLifetimeRAII Strong(Policy);
    OS << Spec->getIdentifier()->getName();
    const TemplateArgumentList &TemplateArgs = Spec->getTemplateArgs();
    printTemplateArgumentList(OS, TemplateArgs.asArray(), Policy);
    OS << "::";
  } else if (const auto *Tag = dyn_cast<TagDecl>(DC)) {
    if (TypedefNameDecl *Typedef = Tag->getTypedefNameForAnonDecl())
      OS << Typedef->getIdentifier()->getName() << "::";
    else if (Tag->getIdentifier())
      OS << Tag->getIdentifier()->getName() << "::";
    else
      return;
  }
}

void TypePrinter::printTag(TagDecl *D, raw_ostream &OS) {
  if (Policy.IncludeTagDefinition) {
    PrintingPolicy SubPolicy = Policy;
    SubPolicy.IncludeTagDefinition = false;
    D->print(OS, SubPolicy, Indentation);
    spaceBeforePlaceHolder(OS);
    return;
  }

  bool HasKindDecoration = false;

  // We don't print tags unless this is an elaborated type.
  // In C, we just assume every RecordType is an elaborated type.
  if (!Policy.SuppressTagKeyword && !D->getTypedefNameForAnonDecl()) {
    HasKindDecoration = true;
    OS << D->getKindName();
    OS << ' ';
  }

  // Compute the full nested-name-specifier for this type.
  // In C, this will always be empty except when the type
  // being printed is anonymous within other Record.
  if (!Policy.SuppressScope)
    AppendScope(D->getDeclContext(), OS);

  if (const IdentifierInfo *II = D->getIdentifier())
    OS << II->getName();
  else if (TypedefNameDecl *Typedef = D->getTypedefNameForAnonDecl()) {
    assert(Typedef->getIdentifier() && "Typedef without identifier?");
    OS << Typedef->getIdentifier()->getName();
  } else {
    // Make an unambiguous representation for anonymous types, e.g.
    //   (anonymous enum at /usr/include/string.h:120:9)
    OS << (Policy.MSVCFormatting ? '`' : '(');

    if (isa<CXXRecordDecl>(D) && cast<CXXRecordDecl>(D)->isLambda()) {
      OS << "lambda";
      HasKindDecoration = true;
    } else {
      OS << "anonymous";
    }

    if (Policy.AnonymousTagLocations) {
      // Suppress the redundant tag keyword if we just printed one.
      // We don't have to worry about ElaboratedTypes here because you can't
      // refer to an anonymous type with one.
      if (!HasKindDecoration)
        OS << " " << D->getKindName();

      PresumedLoc PLoc = D->getASTContext().getSourceManager().getPresumedLoc(
          D->getLocation());
      if (PLoc.isValid()) {
        OS << " at ";
        StringRef File = PLoc.getFilename();
        if (Policy.RemapFilePaths)
          OS << Policy.remapPath(File);
        else
          OS << File;
        OS << ':' << PLoc.getLine() << ':' << PLoc.getColumn();
      }
    }

    OS << (Policy.MSVCFormatting ? '\'' : ')');
  }

  // If this is a class template specialization, print the template
  // arguments.
  if (const auto *Spec = dyn_cast<ClassTemplateSpecializationDecl>(D)) {
    ArrayRef<TemplateArgument> Args;
    if (TypeSourceInfo *TAW = Spec->getTypeAsWritten()) {
      const TemplateSpecializationType *TST =
        cast<TemplateSpecializationType>(TAW->getType());
      Args = TST->template_arguments();
    } else {
      const TemplateArgumentList &TemplateArgs = Spec->getTemplateArgs();
      Args = TemplateArgs.asArray();
    }
    IncludeStrongLifetimeRAII Strong(Policy);
    printTemplateArgumentList(OS, Args, Policy);
  }

  spaceBeforePlaceHolder(OS);
}

void TypePrinter::printRecordBefore(const RecordType *T, raw_ostream &OS) {
  printTag(T->getDecl(), OS);
}

void TypePrinter::printRecordAfter(const RecordType *T, raw_ostream &OS) {}

void TypePrinter::printEnumBefore(const EnumType *T, raw_ostream &OS) {
  printTag(T->getDecl(), OS);
}

void TypePrinter::printEnumAfter(const EnumType *T, raw_ostream &OS) {}

void TypePrinter::printTemplateTypeParmBefore(const TemplateTypeParmType *T,
                                              raw_ostream &OS) {
  if (IdentifierInfo *Id = T->getIdentifier())
    OS << Id->getName();
  else {
    bool IsLambdaAutoParam = false;
    if (auto D = T->getDecl()) {
      if (auto M = dyn_cast_or_null<CXXMethodDecl>(D->getDeclContext()))
        IsLambdaAutoParam = D->isImplicit() && M->getParent()->isLambda();
    }

    if (IsLambdaAutoParam)
      OS << "auto";
    else
      OS << "type-parameter-" << T->getDepth() << '-' << T->getIndex();
  }
  spaceBeforePlaceHolder(OS);
}

void TypePrinter::printTemplateTypeParmAfter(const TemplateTypeParmType *T,
                                             raw_ostream &OS) {}

void TypePrinter::printSubstTemplateTypeParmBefore(
                                             const SubstTemplateTypeParmType *T,
                                             raw_ostream &OS) {
  IncludeStrongLifetimeRAII Strong(Policy);
  printBefore(T->getReplacementType(), OS);
}

void TypePrinter::printSubstTemplateTypeParmAfter(
                                             const SubstTemplateTypeParmType *T,
                                             raw_ostream &OS) {
  IncludeStrongLifetimeRAII Strong(Policy);
  printAfter(T->getReplacementType(), OS);
}

void TypePrinter::printSubstTemplateTypeParmPackBefore(
                                        const SubstTemplateTypeParmPackType *T,
                                        raw_ostream &OS) {
  IncludeStrongLifetimeRAII Strong(Policy);
  printTemplateTypeParmBefore(T->getReplacedParameter(), OS);
}

void TypePrinter::printSubstTemplateTypeParmPackAfter(
                                        const SubstTemplateTypeParmPackType *T,
                                        raw_ostream &OS) {
  IncludeStrongLifetimeRAII Strong(Policy);
  printTemplateTypeParmAfter(T->getReplacedParameter(), OS);
}

void TypePrinter::printTemplateSpecializationBefore(
                                            const TemplateSpecializationType *T,
                                            raw_ostream &OS) {
  IncludeStrongLifetimeRAII Strong(Policy);
  T->getTemplateName().print(OS, Policy);

  printTemplateArgumentList(OS, T->template_arguments(), Policy);
  spaceBeforePlaceHolder(OS);
}

void TypePrinter::printTemplateSpecializationAfter(
                                            const TemplateSpecializationType *T,
                                            raw_ostream &OS) {}

void TypePrinter::printInjectedClassNameBefore(const InjectedClassNameType *T,
                                               raw_ostream &OS) {
  printTemplateSpecializationBefore(T->getInjectedTST(), OS);
}

void TypePrinter::printInjectedClassNameAfter(const InjectedClassNameType *T,
                                               raw_ostream &OS) {}

void TypePrinter::printElaboratedBefore(const ElaboratedType *T,
                                        raw_ostream &OS) {
  if (Policy.IncludeTagDefinition && T->getOwnedTagDecl()) {
    TagDecl *OwnedTagDecl = T->getOwnedTagDecl();
    assert(OwnedTagDecl->getTypeForDecl() == T->getNamedType().getTypePtr() &&
           "OwnedTagDecl expected to be a declaration for the type");
    PrintingPolicy SubPolicy = Policy;
    SubPolicy.IncludeTagDefinition = false;
    OwnedTagDecl->print(OS, SubPolicy, Indentation);
    spaceBeforePlaceHolder(OS);
    return;
  }

  // The tag definition will take care of these.
  if (!Policy.IncludeTagDefinition)
  {
    OS << TypeWithKeyword::getKeywordName(T->getKeyword());
    if (T->getKeyword() != ETK_None)
      OS << " ";
    NestedNameSpecifier *Qualifier = T->getQualifier();
    if (Qualifier)
      Qualifier->print(OS, Policy);
  }

  ElaboratedTypePolicyRAII PolicyRAII(Policy);
  printBefore(T->getNamedType(), OS);
}

void TypePrinter::printElaboratedAfter(const ElaboratedType *T,
                                        raw_ostream &OS) {
  if (Policy.IncludeTagDefinition && T->getOwnedTagDecl())
    return;
  ElaboratedTypePolicyRAII PolicyRAII(Policy);
  printAfter(T->getNamedType(), OS);
}

void TypePrinter::printParenBefore(const ParenType *T, raw_ostream &OS) {
  if (!HasEmptyPlaceHolder && !isa<FunctionType>(T->getInnerType())) {
    printBefore(T->getInnerType(), OS);
    OS << '(';
  } else
    printBefore(T->getInnerType(), OS);
}

void TypePrinter::printParenAfter(const ParenType *T, raw_ostream &OS) {
  if (!HasEmptyPlaceHolder && !isa<FunctionType>(T->getInnerType())) {
    OS << ')';
    printAfter(T->getInnerType(), OS);
  } else
    printAfter(T->getInnerType(), OS);
}

void TypePrinter::printDependentNameBefore(const DependentNameType *T,
                                           raw_ostream &OS) {
  OS << TypeWithKeyword::getKeywordName(T->getKeyword());
  if (T->getKeyword() != ETK_None)
    OS << " ";

  T->getQualifier()->print(OS, Policy);

  OS << T->getIdentifier()->getName();
  spaceBeforePlaceHolder(OS);
}

void TypePrinter::printDependentNameAfter(const DependentNameType *T,
                                          raw_ostream &OS) {}

void TypePrinter::printDependentTemplateSpecializationBefore(
        const DependentTemplateSpecializationType *T, raw_ostream &OS) {
  IncludeStrongLifetimeRAII Strong(Policy);

  OS << TypeWithKeyword::getKeywordName(T->getKeyword());
  if (T->getKeyword() != ETK_None)
    OS << " ";

  if (T->getQualifier())
    T->getQualifier()->print(OS, Policy);
  OS << T->getIdentifier()->getName();
  printTemplateArgumentList(OS, T->template_arguments(), Policy);
  spaceBeforePlaceHolder(OS);
}

void TypePrinter::printDependentTemplateSpecializationAfter(
        const DependentTemplateSpecializationType *T, raw_ostream &OS) {}

void TypePrinter::printPackExpansionBefore(const PackExpansionType *T,
                                           raw_ostream &OS) {
  printBefore(T->getPattern(), OS);
}

void TypePrinter::printPackExpansionAfter(const PackExpansionType *T,
                                          raw_ostream &OS) {
  printAfter(T->getPattern(), OS);
  OS << "...";
}

void TypePrinter::printAttributedBefore(const AttributedType *T,
                                        raw_ostream &OS) {
  // FIXME: Generate this with TableGen.

  // Prefer the macro forms of the GC and ownership qualifiers.
  if (T->getAttrKind() == attr::ObjCGC ||
      T->getAttrKind() == attr::ObjCOwnership)
    return printBefore(T->getEquivalentType(), OS);

  if (T->getAttrKind() == attr::ObjCKindOf)
    OS << "__kindof ";

  if (T->getAttrKind() == attr::AddressSpace)
    printBefore(T->getEquivalentType(), OS);
  else
    printBefore(T->getModifiedType(), OS);

  if (T->isMSTypeSpec()) {
    switch (T->getAttrKind()) {
    default: return;
    case attr::Ptr32: OS << " __ptr32"; break;
    case attr::Ptr64: OS << " __ptr64"; break;
    case attr::SPtr: OS << " __sptr"; break;
    case attr::UPtr: OS << " __uptr"; break;
    }
    spaceBeforePlaceHolder(OS);
  }

  // Print nullability type specifiers.
  if (T->getImmediateNullability()) {
    if (T->getAttrKind() == attr::TypeNonNull)
      OS << " _Nonnull";
    else if (T->getAttrKind() == attr::TypeNullable)
      OS << " _Nullable";
    else if (T->getAttrKind() == attr::TypeNullUnspecified)
      OS << " _Null_unspecified";
    else
      llvm_unreachable("unhandled nullability");
    spaceBeforePlaceHolder(OS);
  }
}

void TypePrinter::printAttributedAfter(const AttributedType *T,
                                       raw_ostream &OS) {
  // FIXME: Generate this with TableGen.

  // Prefer the macro forms of the GC and ownership qualifiers.
  if (T->getAttrKind() == attr::ObjCGC ||
      T->getAttrKind() == attr::ObjCOwnership)
    return printAfter(T->getEquivalentType(), OS);

  // If this is a calling convention attribute, don't print the implicit CC from
  // the modified type.
  SaveAndRestore<bool> MaybeSuppressCC(InsideCCAttribute, T->isCallingConv());

  printAfter(T->getModifiedType(), OS);

  // Some attributes are printed as qualifiers before the type, so we have
  // nothing left to do.
  if (T->getAttrKind() == attr::ObjCKindOf ||
      T->isMSTypeSpec() || T->getImmediateNullability())
    return;

  // Don't print the inert __unsafe_unretained attribute at all.
  if (T->getAttrKind() == attr::ObjCInertUnsafeUnretained)
    return;

  // Don't print ns_returns_retained unless it had an effect.
  if (T->getAttrKind() == attr::NSReturnsRetained &&
      !T->getEquivalentType()->castAs<FunctionType>()
                             ->getExtInfo().getProducesResult())
    return;

  if (T->getAttrKind() == attr::LifetimeBound) {
    OS << " [[clang::lifetimebound]]";
    return;
  }

  // The printing of the address_space attribute is handled by the qualifier
  // since it is still stored in the qualifier. Return early to prevent printing
  // this twice.
  if (T->getAttrKind() == attr::AddressSpace)
    return;

  OS << " __attribute__((";
  switch (T->getAttrKind()) {
#define TYPE_ATTR(NAME)
#define DECL_OR_TYPE_ATTR(NAME)
#define ATTR(NAME) case attr::NAME:
#include "clang/Basic/AttrList.inc"
    llvm_unreachable("non-type attribute attached to type");

  case attr::OpenCLPrivateAddressSpace:
  case attr::OpenCLGlobalAddressSpace:
  case attr::OpenCLLocalAddressSpace:
  case attr::OpenCLConstantAddressSpace:
  case attr::OpenCLGenericAddressSpace:
    // FIXME: Update printAttributedBefore to print these once we generate
    // AttributedType nodes for them.
    break;

  case attr::LifetimeBound:
  case attr::TypeNonNull:
  case attr::TypeNullable:
  case attr::TypeNullUnspecified:
  case attr::ObjCGC:
  case attr::ObjCInertUnsafeUnretained:
  case attr::ObjCKindOf:
  case attr::ObjCOwnership:
  case attr::Ptr32:
  case attr::Ptr64:
  case attr::SPtr:
  case attr::UPtr:
  case attr::AddressSpace:
    llvm_unreachable("This attribute should have been handled already");

  case attr::NSReturnsRetained:
    OS << "ns_returns_retained";
    break;

  // FIXME: When Sema learns to form this AttributedType, avoid printing the
  // attribute again in printFunctionProtoAfter.
  case attr::AnyX86NoCfCheck: OS << "nocf_check"; break;
  case attr::CDecl: OS << "cdecl"; break;
  case attr::FastCall: OS << "fastcall"; break;
  case attr::StdCall: OS << "stdcall"; break;
  case attr::ThisCall: OS << "thiscall"; break;
  case attr::SwiftCall: OS << "swiftcall"; break;
  case attr::VectorCall: OS << "vectorcall"; break;
  case attr::Pascal: OS << "pascal"; break;
  case attr::MSABI: OS << "ms_abi"; break;
  case attr::SysVABI: OS << "sysv_abi"; break;
  case attr::RegCall: OS << "regcall"; break;
  case attr::Pcs: {
    OS << "pcs(";
   QualType t = T->getEquivalentType();
   while (!t->isFunctionType())
     t = t->getPointeeType();
   OS << (t->getAs<FunctionType>()->getCallConv() == CC_AAPCS ?
         "\"aapcs\"" : "\"aapcs-vfp\"");
   OS << ')';
   break;
  }
  case attr::AArch64VectorPcs: OS << "aarch64_vector_pcs"; break;
  case attr::IntelOclBicc: OS << "inteloclbicc"; break;
  case attr::PreserveMost:
    OS << "preserve_most";
    break;

  case attr::PreserveAll:
    OS << "preserve_all";
    break;
  case attr::NoDeref:
    OS << "noderef";
    break;
  }
  OS << "))";
}

void TypePrinter::printObjCInterfaceBefore(const ObjCInterfaceType *T,
                                           raw_ostream &OS) {
  OS << T->getDecl()->getName();
  spaceBeforePlaceHolder(OS);
}

void TypePrinter::printObjCInterfaceAfter(const ObjCInterfaceType *T,
                                          raw_ostream &OS) {}

void TypePrinter::printObjCTypeParamBefore(const ObjCTypeParamType *T,
                                          raw_ostream &OS) {
  OS << T->getDecl()->getName();
  if (!T->qual_empty()) {
    bool isFirst = true;
    OS << '<';
    for (const auto *I : T->quals()) {
      if (isFirst)
        isFirst = false;
      else
        OS << ',';
      OS << I->getName();
    }
    OS << '>';
  }

  spaceBeforePlaceHolder(OS);
}

void TypePrinter::printObjCTypeParamAfter(const ObjCTypeParamType *T,
                                          raw_ostream &OS) {}

void TypePrinter::printObjCObjectBefore(const ObjCObjectType *T,
                                        raw_ostream &OS) {
  if (T->qual_empty() && T->isUnspecializedAsWritten() &&
      !T->isKindOfTypeAsWritten())
    return printBefore(T->getBaseType(), OS);

  if (T->isKindOfTypeAsWritten())
    OS << "__kindof ";

  print(T->getBaseType(), OS, StringRef());

  if (T->isSpecializedAsWritten()) {
    bool isFirst = true;
    OS << '<';
    for (auto typeArg : T->getTypeArgsAsWritten()) {
      if (isFirst)
        isFirst = false;
      else
        OS << ",";

      print(typeArg, OS, StringRef());
    }
    OS << '>';
  }

  if (!T->qual_empty()) {
    bool isFirst = true;
    OS << '<';
    for (const auto *I : T->quals()) {
      if (isFirst)
        isFirst = false;
      else
        OS << ',';
      OS << I->getName();
    }
    OS << '>';
  }

  spaceBeforePlaceHolder(OS);
}

void TypePrinter::printObjCObjectAfter(const ObjCObjectType *T,
                                        raw_ostream &OS) {
  if (T->qual_empty() && T->isUnspecializedAsWritten() &&
      !T->isKindOfTypeAsWritten())
    return printAfter(T->getBaseType(), OS);
}

void TypePrinter::printObjCObjectPointerBefore(const ObjCObjectPointerType *T,
                                               raw_ostream &OS) {
  printBefore(T->getPointeeType(), OS);

  // If we need to print the pointer, print it now.
  if (!T->isObjCIdType() && !T->isObjCQualifiedIdType() &&
      !T->isObjCClassType() && !T->isObjCQualifiedClassType()) {
    if (HasEmptyPlaceHolder)
      OS << ' ';
    OS << '*';
  }
}

void TypePrinter::printObjCObjectPointerAfter(const ObjCObjectPointerType *T,
                                              raw_ostream &OS) {}

static
const TemplateArgument &getArgument(const TemplateArgument &A) { return A; }

static const TemplateArgument &getArgument(const TemplateArgumentLoc &A) {
  return A.getArgument();
}

static void printArgument(const TemplateArgument &A, const PrintingPolicy &PP,
                          llvm::raw_ostream &OS) {
  A.print(PP, OS);
}

static void printArgument(const TemplateArgumentLoc &A,
                          const PrintingPolicy &PP, llvm::raw_ostream &OS) {
  const TemplateArgument::ArgKind &Kind = A.getArgument().getKind();
  if (Kind == TemplateArgument::ArgKind::Type)
    return A.getTypeSourceInfo()->getType().print(OS, PP);
  return A.getArgument().print(PP, OS);
}

template<typename TA>
static void printTo(raw_ostream &OS, ArrayRef<TA> Args,
                    const PrintingPolicy &Policy, bool SkipBrackets) {
  const char *Comma = Policy.MSVCFormatting ? "," : ", ";
  if (!SkipBrackets)
    OS << '<';

  bool NeedSpace = false;
  bool FirstArg = true;
  for (const auto &Arg : Args) {
    // Print the argument into a string.
    SmallString<128> Buf;
    llvm::raw_svector_ostream ArgOS(Buf);
    const TemplateArgument &Argument = getArgument(Arg);
    if (Argument.getKind() == TemplateArgument::Pack) {
      if (Argument.pack_size() && !FirstArg)
        OS << Comma;
      printTo(ArgOS, Argument.getPackAsArray(), Policy, true);
    } else {
      if (!FirstArg)
        OS << Comma;
      // Tries to print the argument with location info if exists.
      printArgument(Arg, Policy, ArgOS);
    }
    StringRef ArgString = ArgOS.str();

    // If this is the first argument and its string representation
    // begins with the global scope specifier ('::foo'), add a space
    // to avoid printing the diagraph '<:'.
    if (FirstArg && !ArgString.empty() && ArgString[0] == ':')
      OS << ' ';

    OS << ArgString;

    NeedSpace = (!ArgString.empty() && ArgString.back() == '>');
    FirstArg = false;
  }

  // If the last character of our string is '>', add another space to
  // keep the two '>''s separate tokens. We don't *have* to do this in
  // C++0x, but it's still good hygiene.
  if (NeedSpace)
    OS << ' ';

  if (!SkipBrackets)
    OS << '>';
}

void clang::printTemplateArgumentList(raw_ostream &OS,
                                      const TemplateArgumentListInfo &Args,
                                      const PrintingPolicy &Policy) {
  return printTo(OS, Args.arguments(), Policy, false);
}

void clang::printTemplateArgumentList(raw_ostream &OS,
                                      ArrayRef<TemplateArgument> Args,
                                      const PrintingPolicy &Policy) {
  printTo(OS, Args, Policy, false);
}

void clang::printTemplateArgumentList(raw_ostream &OS,
                                      ArrayRef<TemplateArgumentLoc> Args,
                                      const PrintingPolicy &Policy) {
  printTo(OS, Args, Policy, false);
}

std::string Qualifiers::getAsString() const {
  LangOptions LO;
  return getAsString(PrintingPolicy(LO));
}

// Appends qualifiers to the given string, separated by spaces.  Will
// prefix a space if the string is non-empty.  Will not append a final
// space.
std::string Qualifiers::getAsString(const PrintingPolicy &Policy) const {
  SmallString<64> Buf;
  llvm::raw_svector_ostream StrOS(Buf);
  print(StrOS, Policy);
  return StrOS.str();
}

bool Qualifiers::isEmptyWhenPrinted(const PrintingPolicy &Policy) const {
  if (getCVRQualifiers())
    return false;

  if (getAddressSpace() != LangAS::Default)
    return false;

  if (getObjCGCAttr())
    return false;

  if (Qualifiers::ObjCLifetime lifetime = getObjCLifetime())
    if (!(lifetime == Qualifiers::OCL_Strong && Policy.SuppressStrongLifetime))
      return false;

  return true;
}

// Appends qualifiers to the given string, separated by spaces.  Will
// prefix a space if the string is non-empty.  Will not append a final
// space.
void Qualifiers::print(raw_ostream &OS, const PrintingPolicy& Policy,
                       bool appendSpaceIfNonEmpty) const {
  bool addSpace = false;

  unsigned quals = getCVRQualifiers();
  if (quals) {
    AppendTypeQualList(OS, quals, Policy.Restrict);
    addSpace = true;
  }
  if (hasUnaligned()) {
    if (addSpace)
      OS << ' ';
    OS << "__unaligned";
    addSpace = true;
  }
  LangAS addrspace = getAddressSpace();
  if (addrspace != LangAS::Default) {
    if (addrspace != LangAS::opencl_private) {
      if (addSpace)
        OS << ' ';
      addSpace = true;
      switch (addrspace) {
      case LangAS::opencl_global:
        OS << "__global";
        break;
      case LangAS::opencl_local:
        OS << "__local";
        break;
      case LangAS::opencl_private:
        break;
      case LangAS::opencl_constant:
        OS << "__constant";
        break;
      case LangAS::opencl_generic:
        OS << "__generic";
        break;
      case LangAS::cuda_device:
        OS << "__device__";
        break;
      case LangAS::cuda_constant:
        OS << "__constant__";
        break;
      case LangAS::cuda_shared:
        OS << "__shared__";
        break;
      default:
        OS << "__attribute__((address_space(";
        OS << toTargetAddressSpace(addrspace);
        OS << ")))";
      }
    }
  }
  if (Qualifiers::GC gc = getObjCGCAttr()) {
    if (addSpace)
      OS << ' ';
    addSpace = true;
    if (gc == Qualifiers::Weak)
      OS << "__weak";
    else
      OS << "__strong";
  }
  if (Qualifiers::ObjCLifetime lifetime = getObjCLifetime()) {
    if (!(lifetime == Qualifiers::OCL_Strong && Policy.SuppressStrongLifetime)){
      if (addSpace)
        OS << ' ';
      addSpace = true;
    }

    switch (lifetime) {
    case Qualifiers::OCL_None: llvm_unreachable("none but true");
    case Qualifiers::OCL_ExplicitNone: OS << "__unsafe_unretained"; break;
    case Qualifiers::OCL_Strong:
      if (!Policy.SuppressStrongLifetime)
        OS << "__strong";
      break;

    case Qualifiers::OCL_Weak: OS << "__weak"; break;
    case Qualifiers::OCL_Autoreleasing: OS << "__autoreleasing"; break;
    }
  }

  if (appendSpaceIfNonEmpty && addSpace)
    OS << ' ';
}

std::string QualType::getAsString() const {
  return getAsString(split(), LangOptions());
}

std::string QualType::getAsString(const PrintingPolicy &Policy) const {
  std::string S;
  getAsStringInternal(S, Policy);
  return S;
}

std::string QualType::getAsString(const Type *ty, Qualifiers qs,
                                  const PrintingPolicy &Policy) {
  std::string buffer;
  getAsStringInternal(ty, qs, buffer, Policy);
  return buffer;
}

void QualType::print(raw_ostream &OS, const PrintingPolicy &Policy,
                     const Twine &PlaceHolder, unsigned Indentation) const {
  print(splitAccordingToPolicy(*this, Policy), OS, Policy, PlaceHolder,
        Indentation);
}

void QualType::print(const Type *ty, Qualifiers qs,
                     raw_ostream &OS, const PrintingPolicy &policy,
                     const Twine &PlaceHolder, unsigned Indentation) {
  SmallString<128> PHBuf;
  StringRef PH = PlaceHolder.toStringRef(PHBuf);

  TypePrinter(policy, Indentation).print(ty, qs, OS, PH);
}

void QualType::getAsStringInternal(std::string &Str,
                                   const PrintingPolicy &Policy) const {
  return getAsStringInternal(splitAccordingToPolicy(*this, Policy), Str,
                             Policy);
}

void QualType::getAsStringInternal(const Type *ty, Qualifiers qs,
                                   std::string &buffer,
                                   const PrintingPolicy &policy) {
  SmallString<256> Buf;
  llvm::raw_svector_ostream StrOS(Buf);
  TypePrinter(policy).print(ty, qs, StrOS, buffer);
  std::string str = StrOS.str();
  buffer.swap(str);
}<|MERGE_RESOLUTION|>--- conflicted
+++ resolved
@@ -259,11 +259,8 @@
     case Type::Paren:
     case Type::PackExpansion:
     case Type::SubstTemplateTypeParm:
-<<<<<<< HEAD
+    case Type::MacroQualified:
     case Type::JITFromString:
-=======
-    case Type::MacroQualified:
->>>>>>> 1c4b5a8d
       CanPrefixQualifiers = false;
       break;
 
