//===--- BackendUtil.cpp - LLVM Backend Utilities -------------------------===//
//
// Part of the LLVM Project, under the Apache License v2.0 with LLVM Exceptions.
// See https://llvm.org/LICENSE.txt for license information.
// SPDX-License-Identifier: Apache-2.0 WITH LLVM-exception
//
//===----------------------------------------------------------------------===//

#include "clang/CodeGen/BackendUtil.h"
#include "clang/Basic/CodeGenOptions.h"
#include "clang/Basic/Diagnostic.h"
#include "clang/Basic/LangOptions.h"
#include "clang/Basic/TargetOptions.h"
#include "clang/Frontend/FrontendDiagnostic.h"
#include "clang/Frontend/Utils.h"
#include "clang/Lex/HeaderSearchOptions.h"
#include "llvm/ADT/SmallSet.h"
#include "llvm/ADT/StringExtras.h"
#include "llvm/ADT/StringSwitch.h"
#include "llvm/ADT/Triple.h"
#include "llvm/Analysis/TargetLibraryInfo.h"
#include "llvm/Analysis/TargetTransformInfo.h"
#include "llvm/Bitcode/BitcodeReader.h"
#include "llvm/Bitcode/BitcodeWriter.h"
#include "llvm/Bitcode/BitcodeWriterPass.h"
#include "llvm/CodeGen/RegAllocRegistry.h"
#include "llvm/CodeGen/SchedulerRegistry.h"
#include "llvm/CodeGen/TargetSubtargetInfo.h"
#include "llvm/IR/DataLayout.h"
#include "llvm/IR/DebugInfo.h"
#include "llvm/IR/IRBuilder.h"
#include "llvm/IR/IRPrintingPasses.h"
#include "llvm/IR/LegacyPassManager.h"
#include "llvm/IR/Module.h"
#include "llvm/IR/ModuleSummaryIndex.h"
#include "llvm/IR/Verifier.h"
#include "llvm/IRReader/IRReader.h"
#include "llvm/Linker/Linker.h"
#include "llvm/LTO/LTOBackend.h"
#include "llvm/MC/MCAsmInfo.h"
#include "llvm/MC/SubtargetFeature.h"
#include "llvm/Passes/PassBuilder.h"
#include "llvm/Passes/PassPlugin.h"
#include "llvm/Support/BuryPointer.h"
#include "llvm/Support/CommandLine.h"
#include "llvm/Support/MemoryBuffer.h"
#include "llvm/Support/PrettyStackTrace.h"
#include "llvm/Support/TargetRegistry.h"
#include "llvm/Support/TimeProfiler.h"
#include "llvm/Support/Timer.h"
#include "llvm/Support/raw_ostream.h"
#include "llvm/Target/TargetMachine.h"
#include "llvm/Target/TargetOptions.h"
#include "llvm/Transforms/Coroutines.h"
#include "llvm/Transforms/IPO.h"
#include "llvm/Transforms/IPO/AlwaysInliner.h"
#include "llvm/Transforms/IPO/PassManagerBuilder.h"
#include "llvm/Transforms/IPO/ThinLTOBitcodeWriter.h"
#include "llvm/Transforms/InstCombine/InstCombine.h"
#include "llvm/Transforms/Instrumentation.h"
#include "llvm/Transforms/Instrumentation/AddressSanitizer.h"
#include "llvm/Transforms/Instrumentation/BoundsChecking.h"
#include "llvm/Transforms/Instrumentation/GCOVProfiler.h"
#include "llvm/Transforms/Instrumentation/HWAddressSanitizer.h"
#include "llvm/Transforms/Instrumentation/InstrProfiling.h"
#include "llvm/Transforms/Instrumentation/MemorySanitizer.h"
#include "llvm/Transforms/Instrumentation/ThreadSanitizer.h"
#include "llvm/Transforms/ObjCARC.h"
#include "llvm/Transforms/Scalar.h"
#include "llvm/Transforms/Scalar/GVN.h"
#include "llvm/Transforms/Utils.h"
#include "llvm/Transforms/Utils/CanonicalizeAliases.h"
#include "llvm/Transforms/Utils/EntryExitInstrumenter.h"
#include "llvm/Transforms/Utils/NameAnonGlobals.h"
#include "llvm/Transforms/Utils/SymbolRewriter.h"
#include <memory>
using namespace clang;
using namespace llvm;

namespace {

// Default filename used for profile generation.
static constexpr StringLiteral DefaultProfileGenName = "default_%m.profraw";

class EmitAssemblyHelper {
  DiagnosticsEngine &Diags;
  const HeaderSearchOptions &HSOpts;
  const CodeGenOptions &CodeGenOpts;
  const clang::TargetOptions &TargetOpts;
  const LangOptions &LangOpts;
  Module *TheModule;

  Timer CodeGenerationTime;

  std::unique_ptr<raw_pwrite_stream> OS;

  TargetIRAnalysis getTargetIRAnalysis() const {
    if (TM)
      return TM->getTargetIRAnalysis();

    return TargetIRAnalysis();
  }

  void CreatePasses(legacy::PassManager &MPM, legacy::FunctionPassManager &FPM);

  /// Generates the TargetMachine.
  /// Leaves TM unchanged if it is unable to create the target machine.
  /// Some of our clang tests specify triples which are not built
  /// into clang. This is okay because these tests check the generated
  /// IR, and they require DataLayout which depends on the triple.
  /// In this case, we allow this method to fail and not report an error.
  /// When MustCreateTM is used, we print an error if we are unable to load
  /// the requested target.
  void CreateTargetMachine(bool MustCreateTM);

  /// Add passes necessary to emit assembly or LLVM IR.
  ///
  /// \return True on success.
  bool AddEmitPasses(legacy::PassManager &CodeGenPasses, BackendAction Action,
                     raw_pwrite_stream &OS, raw_pwrite_stream *DwoOS);

  std::unique_ptr<llvm::ToolOutputFile> openOutputFile(StringRef Path) {
    std::error_code EC;
    auto F = llvm::make_unique<llvm::ToolOutputFile>(Path, EC,
                                                     llvm::sys::fs::F_None);
    if (EC) {
      Diags.Report(diag::err_fe_unable_to_open_output) << Path << EC.message();
      F.reset();
    }
    return F;
  }

public:
  EmitAssemblyHelper(DiagnosticsEngine &_Diags,
                     const HeaderSearchOptions &HeaderSearchOpts,
                     const CodeGenOptions &CGOpts,
                     const clang::TargetOptions &TOpts,
                     const LangOptions &LOpts, Module *M)
      : Diags(_Diags), HSOpts(HeaderSearchOpts), CodeGenOpts(CGOpts),
        TargetOpts(TOpts), LangOpts(LOpts), TheModule(M),
        CodeGenerationTime("codegen", "Code Generation Time") {}

  ~EmitAssemblyHelper() {
    if (CodeGenOpts.DisableFree)
      BuryPointer(std::move(TM));
  }

  std::unique_ptr<TargetMachine> TM;

  void EmitAssembly(BackendAction Action,
                    std::unique_ptr<raw_pwrite_stream> OS);

  void EmitAssemblyWithNewPassManager(BackendAction Action,
                                      std::unique_ptr<raw_pwrite_stream> OS);

  void FinalizeForJIT();
};

// We need this wrapper to access LangOpts and CGOpts from extension functions
// that we add to the PassManagerBuilder.
class PassManagerBuilderWrapper : public PassManagerBuilder {
public:
  PassManagerBuilderWrapper(const Triple &TargetTriple,
                            const CodeGenOptions &CGOpts,
                            const LangOptions &LangOpts)
      : PassManagerBuilder(), TargetTriple(TargetTriple), CGOpts(CGOpts),
        LangOpts(LangOpts) {}
  const Triple &getTargetTriple() const { return TargetTriple; }
  const CodeGenOptions &getCGOpts() const { return CGOpts; }
  const LangOptions &getLangOpts() const { return LangOpts; }

private:
  const Triple &TargetTriple;
  const CodeGenOptions &CGOpts;
  const LangOptions &LangOpts;
};
}

static void addObjCARCAPElimPass(const PassManagerBuilder &Builder, PassManagerBase &PM) {
  if (Builder.OptLevel > 0)
    PM.add(createObjCARCAPElimPass());
}

static void addObjCARCExpandPass(const PassManagerBuilder &Builder, PassManagerBase &PM) {
  if (Builder.OptLevel > 0)
    PM.add(createObjCARCExpandPass());
}

static void addObjCARCOptPass(const PassManagerBuilder &Builder, PassManagerBase &PM) {
  if (Builder.OptLevel > 0)
    PM.add(createObjCARCOptPass());
}

static void addAddDiscriminatorsPass(const PassManagerBuilder &Builder,
                                     legacy::PassManagerBase &PM) {
  PM.add(createAddDiscriminatorsPass());
}

static void addBoundsCheckingPass(const PassManagerBuilder &Builder,
                                  legacy::PassManagerBase &PM) {
  PM.add(createBoundsCheckingLegacyPass());
}

static void addSanitizerCoveragePass(const PassManagerBuilder &Builder,
                                     legacy::PassManagerBase &PM) {
  const PassManagerBuilderWrapper &BuilderWrapper =
      static_cast<const PassManagerBuilderWrapper&>(Builder);
  const CodeGenOptions &CGOpts = BuilderWrapper.getCGOpts();
  SanitizerCoverageOptions Opts;
  Opts.CoverageType =
      static_cast<SanitizerCoverageOptions::Type>(CGOpts.SanitizeCoverageType);
  Opts.IndirectCalls = CGOpts.SanitizeCoverageIndirectCalls;
  Opts.TraceBB = CGOpts.SanitizeCoverageTraceBB;
  Opts.TraceCmp = CGOpts.SanitizeCoverageTraceCmp;
  Opts.TraceDiv = CGOpts.SanitizeCoverageTraceDiv;
  Opts.TraceGep = CGOpts.SanitizeCoverageTraceGep;
  Opts.Use8bitCounters = CGOpts.SanitizeCoverage8bitCounters;
  Opts.TracePC = CGOpts.SanitizeCoverageTracePC;
  Opts.TracePCGuard = CGOpts.SanitizeCoverageTracePCGuard;
  Opts.NoPrune = CGOpts.SanitizeCoverageNoPrune;
  Opts.Inline8bitCounters = CGOpts.SanitizeCoverageInline8bitCounters;
  Opts.PCTable = CGOpts.SanitizeCoveragePCTable;
  Opts.StackDepth = CGOpts.SanitizeCoverageStackDepth;
  PM.add(createSanitizerCoverageModulePass(Opts));
}

// Check if ASan should use GC-friendly instrumentation for globals.
// First of all, there is no point if -fdata-sections is off (expect for MachO,
// where this is not a factor). Also, on ELF this feature requires an assembler
// extension that only works with -integrated-as at the moment.
static bool asanUseGlobalsGC(const Triple &T, const CodeGenOptions &CGOpts) {
  if (!CGOpts.SanitizeAddressGlobalsDeadStripping)
    return false;
  switch (T.getObjectFormat()) {
  case Triple::MachO:
  case Triple::COFF:
    return true;
  case Triple::ELF:
    return CGOpts.DataSections && !CGOpts.DisableIntegratedAS;
  default:
    return false;
  }
}

static void addAddressSanitizerPasses(const PassManagerBuilder &Builder,
                                      legacy::PassManagerBase &PM) {
  const PassManagerBuilderWrapper &BuilderWrapper =
      static_cast<const PassManagerBuilderWrapper&>(Builder);
  const Triple &T = BuilderWrapper.getTargetTriple();
  const CodeGenOptions &CGOpts = BuilderWrapper.getCGOpts();
  bool Recover = CGOpts.SanitizeRecover.has(SanitizerKind::Address);
  bool UseAfterScope = CGOpts.SanitizeAddressUseAfterScope;
  bool UseOdrIndicator = CGOpts.SanitizeAddressUseOdrIndicator;
  bool UseGlobalsGC = asanUseGlobalsGC(T, CGOpts);
  PM.add(createAddressSanitizerFunctionPass(/*CompileKernel*/ false, Recover,
                                            UseAfterScope));
  PM.add(createModuleAddressSanitizerLegacyPassPass(
      /*CompileKernel*/ false, Recover, UseGlobalsGC, UseOdrIndicator));
}

static void addKernelAddressSanitizerPasses(const PassManagerBuilder &Builder,
                                            legacy::PassManagerBase &PM) {
  PM.add(createAddressSanitizerFunctionPass(
      /*CompileKernel*/ true, /*Recover*/ true, /*UseAfterScope*/ false));
  PM.add(createModuleAddressSanitizerLegacyPassPass(
      /*CompileKernel*/ true, /*Recover*/ true, /*UseGlobalsGC*/ true,
      /*UseOdrIndicator*/ false));
}

static void addHWAddressSanitizerPasses(const PassManagerBuilder &Builder,
                                            legacy::PassManagerBase &PM) {
  const PassManagerBuilderWrapper &BuilderWrapper =
      static_cast<const PassManagerBuilderWrapper &>(Builder);
  const CodeGenOptions &CGOpts = BuilderWrapper.getCGOpts();
  bool Recover = CGOpts.SanitizeRecover.has(SanitizerKind::HWAddress);
  PM.add(
      createHWAddressSanitizerLegacyPassPass(/*CompileKernel*/ false, Recover));
}

static void addKernelHWAddressSanitizerPasses(const PassManagerBuilder &Builder,
                                            legacy::PassManagerBase &PM) {
  PM.add(createHWAddressSanitizerLegacyPassPass(
      /*CompileKernel*/ true, /*Recover*/ true));
}

static void addGeneralOptsForMemorySanitizer(const PassManagerBuilder &Builder,
                                             legacy::PassManagerBase &PM,
                                             bool CompileKernel) {
  const PassManagerBuilderWrapper &BuilderWrapper =
      static_cast<const PassManagerBuilderWrapper&>(Builder);
  const CodeGenOptions &CGOpts = BuilderWrapper.getCGOpts();
  int TrackOrigins = CGOpts.SanitizeMemoryTrackOrigins;
  bool Recover = CGOpts.SanitizeRecover.has(SanitizerKind::Memory);
  PM.add(createMemorySanitizerLegacyPassPass(
      MemorySanitizerOptions{TrackOrigins, Recover, CompileKernel}));

  // MemorySanitizer inserts complex instrumentation that mostly follows
  // the logic of the original code, but operates on "shadow" values.
  // It can benefit from re-running some general purpose optimization passes.
  if (Builder.OptLevel > 0) {
    PM.add(createEarlyCSEPass());
    PM.add(createReassociatePass());
    PM.add(createLICMPass());
    PM.add(createGVNPass());
    PM.add(createInstructionCombiningPass());
    PM.add(createDeadStoreEliminationPass());
  }
}

static void addMemorySanitizerPass(const PassManagerBuilder &Builder,
                                   legacy::PassManagerBase &PM) {
  addGeneralOptsForMemorySanitizer(Builder, PM, /*CompileKernel*/ false);
}

static void addKernelMemorySanitizerPass(const PassManagerBuilder &Builder,
                                         legacy::PassManagerBase &PM) {
  addGeneralOptsForMemorySanitizer(Builder, PM, /*CompileKernel*/ true);
}

static void addThreadSanitizerPass(const PassManagerBuilder &Builder,
                                   legacy::PassManagerBase &PM) {
  PM.add(createThreadSanitizerLegacyPassPass());
}

static void addDataFlowSanitizerPass(const PassManagerBuilder &Builder,
                                     legacy::PassManagerBase &PM) {
  const PassManagerBuilderWrapper &BuilderWrapper =
      static_cast<const PassManagerBuilderWrapper&>(Builder);
  const LangOptions &LangOpts = BuilderWrapper.getLangOpts();
  PM.add(createDataFlowSanitizerPass(LangOpts.SanitizerBlacklistFiles));
}

static TargetLibraryInfoImpl *createTLII(llvm::Triple &TargetTriple,
                                         const CodeGenOptions &CodeGenOpts) {
  TargetLibraryInfoImpl *TLII = new TargetLibraryInfoImpl(TargetTriple);
  if (!CodeGenOpts.SimplifyLibCalls)
    TLII->disableAllFunctions();
  else {
    // Disable individual libc/libm calls in TargetLibraryInfo.
    LibFunc F;
    for (auto &FuncName : CodeGenOpts.getNoBuiltinFuncs())
      if (TLII->getLibFunc(FuncName, F))
        TLII->setUnavailable(F);
  }

  switch (CodeGenOpts.getVecLib()) {
  case CodeGenOptions::Accelerate:
    TLII->addVectorizableFunctionsFromVecLib(TargetLibraryInfoImpl::Accelerate);
    break;
  case CodeGenOptions::MASSV:
    TLII->addVectorizableFunctionsFromVecLib(TargetLibraryInfoImpl::MASSV);
    break;    
  case CodeGenOptions::SVML:
    TLII->addVectorizableFunctionsFromVecLib(TargetLibraryInfoImpl::SVML);
    break;
  default:
    break;
  }
  return TLII;
}

static void addSymbolRewriterPass(const CodeGenOptions &Opts,
                                  legacy::PassManager *MPM) {
  llvm::SymbolRewriter::RewriteDescriptorList DL;

  llvm::SymbolRewriter::RewriteMapParser MapParser;
  for (const auto &MapFile : Opts.RewriteMapFiles)
    MapParser.parse(MapFile, &DL);

  MPM->add(createRewriteSymbolsPass(DL));
}

static CodeGenOpt::Level getCGOptLevel(const CodeGenOptions &CodeGenOpts) {
  switch (CodeGenOpts.OptimizationLevel) {
  default:
    llvm_unreachable("Invalid optimization level!");
  case 0:
    return CodeGenOpt::None;
  case 1:
    return CodeGenOpt::Less;
  case 2:
    return CodeGenOpt::Default; // O2/Os/Oz
  case 3:
    return CodeGenOpt::Aggressive;
  }
}

static Optional<llvm::CodeModel::Model>
getCodeModel(const CodeGenOptions &CodeGenOpts) {
  unsigned CodeModel = llvm::StringSwitch<unsigned>(CodeGenOpts.CodeModel)
                           .Case("tiny", llvm::CodeModel::Tiny)
                           .Case("small", llvm::CodeModel::Small)
                           .Case("kernel", llvm::CodeModel::Kernel)
                           .Case("medium", llvm::CodeModel::Medium)
                           .Case("large", llvm::CodeModel::Large)
                           .Case("default", ~1u)
                           .Default(~0u);
  assert(CodeModel != ~0u && "invalid code model!");
  if (CodeModel == ~1u)
    return None;
  return static_cast<llvm::CodeModel::Model>(CodeModel);
}

static TargetMachine::CodeGenFileType getCodeGenFileType(BackendAction Action) {
  if (Action == Backend_EmitObj)
    return TargetMachine::CGFT_ObjectFile;
  else if (Action == Backend_EmitMCNull)
    return TargetMachine::CGFT_Null;
  else {
    assert(Action == Backend_EmitAssembly && "Invalid action!");
    return TargetMachine::CGFT_AssemblyFile;
  }
}

static void initTargetOptions(llvm::TargetOptions &Options,
                              const CodeGenOptions &CodeGenOpts,
                              const clang::TargetOptions &TargetOpts,
                              const LangOptions &LangOpts,
                              const HeaderSearchOptions &HSOpts) {
  Options.ThreadModel =
      llvm::StringSwitch<llvm::ThreadModel::Model>(CodeGenOpts.ThreadModel)
          .Case("posix", llvm::ThreadModel::POSIX)
          .Case("single", llvm::ThreadModel::Single);

  // Set float ABI type.
  assert((CodeGenOpts.FloatABI == "soft" || CodeGenOpts.FloatABI == "softfp" ||
          CodeGenOpts.FloatABI == "hard" || CodeGenOpts.FloatABI.empty()) &&
         "Invalid Floating Point ABI!");
  Options.FloatABIType =
      llvm::StringSwitch<llvm::FloatABI::ABIType>(CodeGenOpts.FloatABI)
          .Case("soft", llvm::FloatABI::Soft)
          .Case("softfp", llvm::FloatABI::Soft)
          .Case("hard", llvm::FloatABI::Hard)
          .Default(llvm::FloatABI::Default);

  // Set FP fusion mode.
  switch (LangOpts.getDefaultFPContractMode()) {
  case LangOptions::FPC_Off:
    // Preserve any contraction performed by the front-end.  (Strict performs
    // splitting of the muladd intrinsic in the backend.)
    Options.AllowFPOpFusion = llvm::FPOpFusion::Standard;
    break;
  case LangOptions::FPC_On:
    Options.AllowFPOpFusion = llvm::FPOpFusion::Standard;
    break;
  case LangOptions::FPC_Fast:
    Options.AllowFPOpFusion = llvm::FPOpFusion::Fast;
    break;
  }

  Options.UseInitArray = CodeGenOpts.UseInitArray;
  Options.DisableIntegratedAS = CodeGenOpts.DisableIntegratedAS;
  Options.CompressDebugSections = CodeGenOpts.getCompressDebugSections();
  Options.RelaxELFRelocations = CodeGenOpts.RelaxELFRelocations;

  // Set EABI version.
  Options.EABIVersion = TargetOpts.EABIVersion;

  if (LangOpts.SjLjExceptions)
    Options.ExceptionModel = llvm::ExceptionHandling::SjLj;
  if (LangOpts.SEHExceptions)
    Options.ExceptionModel = llvm::ExceptionHandling::WinEH;
  if (LangOpts.DWARFExceptions)
    Options.ExceptionModel = llvm::ExceptionHandling::DwarfCFI;

  Options.NoInfsFPMath = CodeGenOpts.NoInfsFPMath;
  Options.NoNaNsFPMath = CodeGenOpts.NoNaNsFPMath;
  Options.NoZerosInBSS = CodeGenOpts.NoZeroInitializedInBSS;
  Options.UnsafeFPMath = CodeGenOpts.UnsafeFPMath;
  Options.StackAlignmentOverride = CodeGenOpts.StackAlignment;
  Options.FunctionSections = CodeGenOpts.FunctionSections;
  Options.DataSections = CodeGenOpts.DataSections;
  Options.UniqueSectionNames = CodeGenOpts.UniqueSectionNames;
  Options.EmulatedTLS = CodeGenOpts.EmulatedTLS;
  Options.ExplicitEmulatedTLS = CodeGenOpts.ExplicitEmulatedTLS;
  Options.DebuggerTuning = CodeGenOpts.getDebuggerTuning();
  Options.EmitStackSizeSection = CodeGenOpts.StackSizeSection;
  Options.EmitAddrsig = CodeGenOpts.Addrsig;
  Options.EnableDebugEntryValues = CodeGenOpts.EnableDebugEntryValues;

  Options.MCOptions.SplitDwarfFile = CodeGenOpts.SplitDwarfFile;
  Options.MCOptions.MCRelaxAll = CodeGenOpts.RelaxAll;
  Options.MCOptions.MCSaveTempLabels = CodeGenOpts.SaveTempLabels;
  Options.MCOptions.MCUseDwarfDirectory = !CodeGenOpts.NoDwarfDirectoryAsm;
  Options.MCOptions.MCNoExecStack = CodeGenOpts.NoExecStack;
  Options.MCOptions.MCIncrementalLinkerCompatible =
      CodeGenOpts.IncrementalLinkerCompatible;
  Options.MCOptions.MCPIECopyRelocations = CodeGenOpts.PIECopyRelocations;
  Options.MCOptions.MCFatalWarnings = CodeGenOpts.FatalWarnings;
  Options.MCOptions.AsmVerbose = CodeGenOpts.AsmVerbose;
  Options.MCOptions.PreserveAsmComments = CodeGenOpts.PreserveAsmComments;
  Options.MCOptions.ABIName = TargetOpts.ABI;
  for (const auto &Entry : HSOpts.UserEntries)
    if (!Entry.IsFramework &&
        (Entry.Group == frontend::IncludeDirGroup::Quoted ||
         Entry.Group == frontend::IncludeDirGroup::Angled ||
         Entry.Group == frontend::IncludeDirGroup::System))
      Options.MCOptions.IASSearchPaths.push_back(
          Entry.IgnoreSysRoot ? Entry.Path : HSOpts.Sysroot + Entry.Path);
}
static Optional<GCOVOptions> getGCOVOptions(const CodeGenOptions &CodeGenOpts) {
  if (CodeGenOpts.DisableGCov)
    return None;
  if (!CodeGenOpts.EmitGcovArcs && !CodeGenOpts.EmitGcovNotes)
    return None;
  // Not using 'GCOVOptions::getDefault' allows us to avoid exiting if
  // LLVM's -default-gcov-version flag is set to something invalid.
  GCOVOptions Options;
  Options.EmitNotes = CodeGenOpts.EmitGcovNotes;
  Options.EmitData = CodeGenOpts.EmitGcovArcs;
  llvm::copy(CodeGenOpts.CoverageVersion, std::begin(Options.Version));
  Options.UseCfgChecksum = CodeGenOpts.CoverageExtraChecksum;
  Options.NoRedZone = CodeGenOpts.DisableRedZone;
  Options.FunctionNamesInData = !CodeGenOpts.CoverageNoFunctionNamesInData;
  Options.Filter = CodeGenOpts.ProfileFilterFiles;
  Options.Exclude = CodeGenOpts.ProfileExcludeFiles;
  Options.ExitBlockBeforeBody = CodeGenOpts.CoverageExitBlockBeforeBody;
  return Options;
}

<<<<<<< HEAD
void EmitAssemblyHelper::FinalizeForJIT() {
  if (!LangOpts.isJITEnabled())
    return;

  if (LangOpts.CUDAIsDevice) {
    auto DevMod =
      llvm::make_unique<llvm::Module>("clang-jit-device",
                                      TheModule->getContext());

    // We can't save the IR here and reuse it later as that might effectively
    // add users to internal functions inconsistent with how they have been
    // optimized. For kernels, everything will need to be regenerated at
    // runtime.

    auto *SzTy =
      llvm::Type::getIntNTy(DevMod->getContext(),
                            DevMod->getDataLayout().getPointerSizeInBits());

    auto &CmdArgs = CodeGenOpts.CmdArgsForJIT;

    auto NewStrGV = [&](StringRef Data, StringRef Name)
                      -> llvm::GlobalVariable * {
      auto *Str =
        llvm::ConstantDataArray::getString(DevMod->getContext(), Data);
      auto *GV =
        new llvm::GlobalVariable(*DevMod, Str->getType(), true,
                                 llvm::GlobalValue::PrivateLinkage, Str, Name);
      GV->setUnnamedAddr(llvm::GlobalValue::UnnamedAddr::Global);
      GV->setAlignment(1);

      return GV;
    };

    auto *CmdArgsGV =
      NewStrGV(StringRef((const char *) &*CmdArgs.begin(),
                         CmdArgs.size()),
               "__clang_jit_cmdline");
    auto *CmdLineStrLen =
      llvm::ConstantInt::get(SzTy, CmdArgs.size());

    auto &ASTBuffer = CodeGenOpts.ASTBufferForJIT;

    auto *ASTDataGV = NewStrGV(ASTBuffer, "__clang_jit_ast");
    auto *ASTDataLen =
      llvm::ConstantInt::get(SzTy, ASTBuffer.size());

    auto *BytePtrTy = llvm::Type::getInt8PtrTy(DevMod->getContext());

    auto *FileDataTy = llvm::StructType::get(BytePtrTy, BytePtrTy, SzTy);
    SmallVector<llvm::Constant *, 1> FileData;
    for (auto &F : CodeGenOpts.LinkBitcodeFiles) {
      auto DevBCFile = llvm::MemoryBuffer::getFile(F.Filename);
      if (!DevBCFile)
        continue;

      auto *FNGV = NewStrGV(F.Filename, "__clang_jit_device_bc_filename");
      auto *FDataGV = NewStrGV(DevBCFile.get()->getBuffer(),
                               "__clang_jit_device_bc");
      auto *FDataSz =
        llvm::ConstantInt::get(SzTy, DevBCFile.get()->getBufferSize());
      auto *FData =
        llvm::ConstantStruct::get(FileDataTy,
                                  llvm::ConstantExpr::getBitCast(FNGV,
                                                                 BytePtrTy),
                                  llvm::ConstantExpr::getBitCast(FDataGV,
                                                                 BytePtrTy),
                                  FDataSz);
      FileData.push_back(FData);
    }

    auto *FileDataArrTy = llvm::ArrayType::get(FileDataTy, FileData.size());
    auto *FileDataArr = llvm::ConstantArray::get(FileDataArrTy, FileData);
    auto *FileDataGV =
        new llvm::GlobalVariable(*DevMod, FileDataArrTy, true,
                                 llvm::GlobalValue::PrivateLinkage, FileDataArr,
                                 "__clang_jit_device_files");
    FileDataGV->setUnnamedAddr(llvm::GlobalValue::UnnamedAddr::Global);

    auto *FileDataCnt = llvm::ConstantInt::get(SzTy, FileData.size());

    auto *STy = llvm::StructType::get(BytePtrTy,
                                      BytePtrTy,
                                      BytePtrTy, SzTy,
                                      BytePtrTy, SzTy,
                                      BytePtrTy, SzTy);

    auto *TripleGV = NewStrGV(TargetOpts.Triple,
                              "__clang_jit_device_triple");
    auto *ArchGV = NewStrGV(TargetOpts.CPU, "__clang_jit_device_arch");

    auto *SData =
      llvm::ConstantStruct::get(STy,
                                llvm::ConstantExpr::getBitCast(TripleGV,
                                                               BytePtrTy),
                                llvm::ConstantExpr::getBitCast(ArchGV,
                                                               BytePtrTy),
                                llvm::ConstantExpr::getBitCast(ASTDataGV,
                                                               BytePtrTy),
                                ASTDataLen,
                                llvm::ConstantExpr::getBitCast(CmdArgsGV,
                                                               BytePtrTy),
                                CmdLineStrLen,
                                llvm::ConstantExpr::getBitCast(FileDataGV,
                                                               BytePtrTy),
                                FileDataCnt);

    auto *ASTy = llvm::ArrayType::get(STy, 1);
    auto *ASData = llvm::ConstantArray::get(ASTy, SData);
    new llvm::GlobalVariable(*DevMod, ASTy, true,
                             llvm::GlobalValue::AppendingLinkage, ASData,
                             "__clang_jit_device");

    // Now we've created a global with a trivial array with the current device
    // data with appending linkage. If the named .bc file already exists, we
    // need to link with it (which will concatenate our array to make a larger
    // array in a global of the same name).
    {
      auto OldBCFile = llvm::MemoryBuffer::getFile(CodeGenOpts.DeviceJITBCFile);
      if (OldBCFile) {
        SMDiagnostic Err;
        auto OldDevMod = llvm::parseIR(*OldBCFile->get(), Err, DevMod->getContext());
        if (OldDevMod)
          Linker::linkModules(*DevMod, std::move(OldDevMod));
      }
    }

    std::error_code EC;
    llvm::raw_fd_ostream BCOS(CodeGenOpts.DeviceJITBCFile, EC,
                              llvm::sys::fs::CD_CreateAlways);
    if (!EC)
      llvm::WriteBitcodeToFile(*DevMod, BCOS,
                               /*ShouldPreserveUseListOrder*/ true);

    return;
  }

  SmallVector<llvm::CallSite, 10> JCalls;
  for (auto &F : TheModule->functions())
  for (auto &BB : F)
  for (auto &I : BB)
    if (auto CS = CallSite(&I))
      if (auto *Callee =
            dyn_cast<llvm::Function>(CS.getCalledValue()->stripPointerCasts()))
        if (Callee->getName() == "__clang_jit")
          JCalls.push_back(CS);

  if (JCalls.empty())
    return;

  llvm::IRBuilder<> Builder(JCalls[0].getParent());

  std::string Data;
  llvm::raw_string_ostream OS(Data);
  llvm::WriteBitcodeToFile(*TheModule, OS,
                           /* ShouldPreserveUseListOrder */ true);
  OS.flush();

  llvm::Value *IRData =
    Builder.CreateGlobalStringPtr(Data,
                                  "__clang_jit_bc");
  llvm::Value *IRDataLen =
    llvm::ConstantInt::get(JCalls[0].getArgument(5)->getType(),
                           Data.size());

  // Before we optimized the IR, we collected the addresses of local variables
  // that might be used when instantiating templates dynamically. If we've
  // generated debugging information, however, we might have references to
  // other symbols (from the debugging information) that the runtime loader
  // will expect to resolve. Collect those now (after optimization).
  llvm::DebugInfoFinder F;
  F.processModule(*TheModule);

  std::vector<StringRef> DbgLocalNames;
  for (auto *DSP : F.subprograms())
    DbgLocalNames.push_back(DSP->getLinkageName());
  for (auto *DGVE : F.global_variables())
    if (auto *DGV = DGVE->getVariable())
      DbgLocalNames.push_back(DGV->getLinkageName());

  if (!DbgLocalNames.empty()) {
    DenseSet<StringRef> LocalNames;
    auto *LocalsGV =
      cast<GlobalVariable>(TheModule->getNamedValue("__clang_jit_locals"));
    auto *LocalsInit = LocalsGV->getInitializer();
    unsigned NumLocals = LocalsInit->getType()->getArrayNumElements();
    for (unsigned i = 0; i < NumLocals; i += 2) {
      llvm::Value *AI = LocalsInit->getAggregateElement(i);
      if (auto *SGV =
            dyn_cast<GlobalVariable>(AI->stripPointerCasts()))
        AI = SGV->getInitializer();

      LocalNames.insert(
        cast<ConstantDataSequential>(AI)->getAsCString());
    }

    llvm::SetVector<GlobalValue *> DLocals;
    for (auto &DLocalName : DbgLocalNames) {
      if (LocalNames.count(DLocalName))
        continue;
      auto *GV = TheModule->getNamedValue(DLocalName);
      if (!GV || (!GV->hasLocalLinkage() && !GV->hasHiddenVisibility()))
        continue;
      DLocals.insert(GV);
    }
          
    if (!DLocals.empty()) {
      auto *VoidPtrPtrTy = JCalls[0]->getOperand(8)->getType();
      auto *VoidPtrTy = VoidPtrPtrTy->getPointerElementType();

      llvm::SmallVector<llvm::Constant *, 32> DLocalPtrs;
      for (auto &DLocal : DLocals) {
        llvm::Constant *Name =
          Builder.CreateGlobalStringPtr(DLocal->getName(), ".cjl.str");
        DLocalPtrs.push_back(Name);
        DLocalPtrs.push_back(
          llvm::ConstantExpr::getPointerBitCastOrAddrSpaceCast(
                                DLocal, VoidPtrTy));
      }

      auto *DLNAType = llvm::ArrayType::get(VoidPtrTy, DLocalPtrs.size());
      auto *DLNAValue = ConstantArray::get(DLNAType, DLocalPtrs);

      auto *DPtrsGbl = new llvm::GlobalVariable(
        *TheModule, DLNAType, true, llvm::GlobalValue::PrivateLinkage,
        DLNAValue, "__clang_jit_dbg_locals");
      DPtrsGbl->setUnnamedAddr(llvm::GlobalValue::UnnamedAddr::Global);

      llvm::Value *DPtrsCnt =
        llvm::ConstantInt::get(JCalls[0]->getOperand(9)->getType(),
                               DLocalPtrs.size()/2);

      for (auto &JCS : JCalls) {
        JCS.setArgument(8,
          llvm::ConstantExpr::getPointerBitCastOrAddrSpaceCast(
            DPtrsGbl, VoidPtrPtrTy));
        JCS.setArgument(9, DPtrsCnt);
      }
    }
  }

  auto OldBCFile = llvm::MemoryBuffer::getFile(CodeGenOpts.DeviceJITBCFile);
  if (OldBCFile) {
    SMDiagnostic Err;
    auto OldDevMod = llvm::parseIR(*OldBCFile->get(), Err,
                                   TheModule->getContext());
    if (OldDevMod) {
      OldDevMod->setDataLayout(TheModule->getDataLayout());
      Linker::linkModules(*TheModule, std::move(OldDevMod));
    }

    if (auto *DevGV =
          cast<llvm::GlobalObject>(TheModule->
                                     getNamedValue("__clang_jit_device"))) {
      DevGV->setLinkage(llvm::GlobalValue::PrivateLinkage);

      auto *NumDevs =
        llvm::ConstantInt::get(JCalls[0]->getOperand(11)->getType(),
                               DevGV->getType()->
                               getPointerElementType()->
                               getArrayNumElements());

      for (auto &JCS : JCalls) {
        JCS.setArgument(10,
          llvm::ConstantExpr::getPointerBitCastOrAddrSpaceCast(
            DevGV, JCalls[0].getArgument(10)->getType()));
        JCS.setArgument(11, NumDevs);
      }
    }
  }

  // Now that we've serialized the base IR module, add the AST and other
  // information to it.

  auto &CmdArgs = CodeGenOpts.CmdArgsForJIT;
  llvm::Value *CmdLineStr =
    Builder.CreateGlobalStringPtr(std::string(CmdArgs.begin(), CmdArgs.end()),
                                  "__clang_jit_cmdline");
  llvm::Value *CmdLineStrLen =
    llvm::ConstantInt::get(JCalls[0].getArgument(1)->getType(),
                           CmdArgs.size());

  auto &ASTBuffer = CodeGenOpts.ASTBufferForJIT;
  llvm::Value *ASTData =
    Builder.CreateGlobalStringPtr(ASTBuffer, "__clang_jit_ast");
  llvm::Value *ASTDataLen =
    llvm::ConstantInt::get(JCalls[0].getArgument(3)->getType(),
                           ASTBuffer.size());

  for (auto &JCS : JCalls) {
    JCS.setArgument(0, CmdLineStr);
    JCS.setArgument(1, CmdLineStrLen);
    JCS.setArgument(2, ASTData);
    JCS.setArgument(3, ASTDataLen);
    JCS.setArgument(4, IRData);
    JCS.setArgument(5, IRDataLen);
  }
=======
static Optional<InstrProfOptions>
getInstrProfOptions(const CodeGenOptions &CodeGenOpts,
                    const LangOptions &LangOpts) {
  if (!CodeGenOpts.hasProfileClangInstr())
    return None;
  InstrProfOptions Options;
  Options.NoRedZone = CodeGenOpts.DisableRedZone;
  Options.InstrProfileOutput = CodeGenOpts.InstrProfileOutput;

  // TODO: Surface the option to emit atomic profile counter increments at
  // the driver level.
  Options.Atomic = LangOpts.Sanitize.has(SanitizerKind::Thread);
  return Options;
>>>>>>> 1c4b5a8d
}

void EmitAssemblyHelper::CreatePasses(legacy::PassManager &MPM,
                                      legacy::FunctionPassManager &FPM) {
  // Handle disabling of all LLVM passes, where we want to preserve the
  // internal module before any optimization.
  if (CodeGenOpts.DisableLLVMPasses)
    return;

  // Figure out TargetLibraryInfo.  This needs to be added to MPM and FPM
  // manually (and not via PMBuilder), since some passes (eg. InstrProfiling)
  // are inserted before PMBuilder ones - they'd get the default-constructed
  // TLI with an unknown target otherwise.
  Triple TargetTriple(TheModule->getTargetTriple());
  std::unique_ptr<TargetLibraryInfoImpl> TLII(
      createTLII(TargetTriple, CodeGenOpts));

  PassManagerBuilderWrapper PMBuilder(TargetTriple, CodeGenOpts, LangOpts);

  // At O0 and O1 we only run the always inliner which is more efficient. At
  // higher optimization levels we run the normal inliner.
  if (CodeGenOpts.OptimizationLevel <= 1) {
    bool InsertLifetimeIntrinsics = (CodeGenOpts.OptimizationLevel != 0 &&
                                     !CodeGenOpts.DisableLifetimeMarkers);
    PMBuilder.Inliner = createAlwaysInlinerLegacyPass(InsertLifetimeIntrinsics);
  } else {
    // We do not want to inline hot callsites for SamplePGO module-summary build
    // because profile annotation will happen again in ThinLTO backend, and we
    // want the IR of the hot path to match the profile.
    PMBuilder.Inliner = createFunctionInliningPass(
        CodeGenOpts.OptimizationLevel, CodeGenOpts.OptimizeSize,
        (!CodeGenOpts.SampleProfileFile.empty() &&
         CodeGenOpts.PrepareForThinLTO));
  }

  PMBuilder.OptLevel = CodeGenOpts.OptimizationLevel;
  PMBuilder.SizeLevel = CodeGenOpts.OptimizeSize;
  PMBuilder.SLPVectorize = CodeGenOpts.VectorizeSLP;
  PMBuilder.LoopVectorize = CodeGenOpts.VectorizeLoop;

  PMBuilder.DisableUnrollLoops = !CodeGenOpts.UnrollLoops;
  // Loop interleaving in the loop vectorizer has historically been set to be
  // enabled when loop unrolling is enabled.
  PMBuilder.LoopsInterleaved = CodeGenOpts.UnrollLoops;
  PMBuilder.MergeFunctions = CodeGenOpts.MergeFunctions;
  PMBuilder.PrepareForThinLTO = CodeGenOpts.PrepareForThinLTO;
  PMBuilder.PrepareForLTO = CodeGenOpts.PrepareForLTO;
  PMBuilder.RerollLoops = CodeGenOpts.RerollLoops;

  MPM.add(new TargetLibraryInfoWrapperPass(*TLII));

  if (TM)
    TM->adjustPassManager(PMBuilder);

  if (CodeGenOpts.DebugInfoForProfiling ||
      !CodeGenOpts.SampleProfileFile.empty())
    PMBuilder.addExtension(PassManagerBuilder::EP_EarlyAsPossible,
                           addAddDiscriminatorsPass);

  // In ObjC ARC mode, add the main ARC optimization passes.
  if (LangOpts.ObjCAutoRefCount) {
    PMBuilder.addExtension(PassManagerBuilder::EP_EarlyAsPossible,
                           addObjCARCExpandPass);
    PMBuilder.addExtension(PassManagerBuilder::EP_ModuleOptimizerEarly,
                           addObjCARCAPElimPass);
    PMBuilder.addExtension(PassManagerBuilder::EP_ScalarOptimizerLate,
                           addObjCARCOptPass);
  }

  if (LangOpts.Coroutines)
    addCoroutinePassesToExtensionPoints(PMBuilder);

  if (LangOpts.Sanitize.has(SanitizerKind::LocalBounds)) {
    PMBuilder.addExtension(PassManagerBuilder::EP_ScalarOptimizerLate,
                           addBoundsCheckingPass);
    PMBuilder.addExtension(PassManagerBuilder::EP_EnabledOnOptLevel0,
                           addBoundsCheckingPass);
  }

  if (CodeGenOpts.SanitizeCoverageType ||
      CodeGenOpts.SanitizeCoverageIndirectCalls ||
      CodeGenOpts.SanitizeCoverageTraceCmp) {
    PMBuilder.addExtension(PassManagerBuilder::EP_OptimizerLast,
                           addSanitizerCoveragePass);
    PMBuilder.addExtension(PassManagerBuilder::EP_EnabledOnOptLevel0,
                           addSanitizerCoveragePass);
  }

  if (LangOpts.Sanitize.has(SanitizerKind::Address)) {
    PMBuilder.addExtension(PassManagerBuilder::EP_OptimizerLast,
                           addAddressSanitizerPasses);
    PMBuilder.addExtension(PassManagerBuilder::EP_EnabledOnOptLevel0,
                           addAddressSanitizerPasses);
  }

  if (LangOpts.Sanitize.has(SanitizerKind::KernelAddress)) {
    PMBuilder.addExtension(PassManagerBuilder::EP_OptimizerLast,
                           addKernelAddressSanitizerPasses);
    PMBuilder.addExtension(PassManagerBuilder::EP_EnabledOnOptLevel0,
                           addKernelAddressSanitizerPasses);
  }

  if (LangOpts.Sanitize.has(SanitizerKind::HWAddress)) {
    PMBuilder.addExtension(PassManagerBuilder::EP_OptimizerLast,
                           addHWAddressSanitizerPasses);
    PMBuilder.addExtension(PassManagerBuilder::EP_EnabledOnOptLevel0,
                           addHWAddressSanitizerPasses);
  }

  if (LangOpts.Sanitize.has(SanitizerKind::KernelHWAddress)) {
    PMBuilder.addExtension(PassManagerBuilder::EP_OptimizerLast,
                           addKernelHWAddressSanitizerPasses);
    PMBuilder.addExtension(PassManagerBuilder::EP_EnabledOnOptLevel0,
                           addKernelHWAddressSanitizerPasses);
  }

  if (LangOpts.Sanitize.has(SanitizerKind::Memory)) {
    PMBuilder.addExtension(PassManagerBuilder::EP_OptimizerLast,
                           addMemorySanitizerPass);
    PMBuilder.addExtension(PassManagerBuilder::EP_EnabledOnOptLevel0,
                           addMemorySanitizerPass);
  }

  if (LangOpts.Sanitize.has(SanitizerKind::KernelMemory)) {
    PMBuilder.addExtension(PassManagerBuilder::EP_OptimizerLast,
                           addKernelMemorySanitizerPass);
    PMBuilder.addExtension(PassManagerBuilder::EP_EnabledOnOptLevel0,
                           addKernelMemorySanitizerPass);
  }

  if (LangOpts.Sanitize.has(SanitizerKind::Thread)) {
    PMBuilder.addExtension(PassManagerBuilder::EP_OptimizerLast,
                           addThreadSanitizerPass);
    PMBuilder.addExtension(PassManagerBuilder::EP_EnabledOnOptLevel0,
                           addThreadSanitizerPass);
  }

  if (LangOpts.Sanitize.has(SanitizerKind::DataFlow)) {
    PMBuilder.addExtension(PassManagerBuilder::EP_OptimizerLast,
                           addDataFlowSanitizerPass);
    PMBuilder.addExtension(PassManagerBuilder::EP_EnabledOnOptLevel0,
                           addDataFlowSanitizerPass);
  }

  // Set up the per-function pass manager.
  FPM.add(new TargetLibraryInfoWrapperPass(*TLII));
  if (CodeGenOpts.VerifyModule)
    FPM.add(createVerifierPass());

  // Set up the per-module pass manager.
  if (!CodeGenOpts.RewriteMapFiles.empty())
    addSymbolRewriterPass(CodeGenOpts, &MPM);

  if (Optional<GCOVOptions> Options = getGCOVOptions(CodeGenOpts)) {
    MPM.add(createGCOVProfilerPass(*Options));
    if (CodeGenOpts.getDebugInfo() == codegenoptions::NoDebugInfo)
      MPM.add(createStripSymbolsPass(true));
  }

  if (Optional<InstrProfOptions> Options =
          getInstrProfOptions(CodeGenOpts, LangOpts))
    MPM.add(createInstrProfilingLegacyPass(*Options, false));

  bool hasIRInstr = false;
  if (CodeGenOpts.hasProfileIRInstr()) {
    PMBuilder.EnablePGOInstrGen = true;
    hasIRInstr = true;
  }
  if (CodeGenOpts.hasProfileCSIRInstr()) {
    assert(!CodeGenOpts.hasProfileCSIRUse() &&
           "Cannot have both CSProfileUse pass and CSProfileGen pass at the "
           "same time");
    assert(!hasIRInstr &&
           "Cannot have both ProfileGen pass and CSProfileGen pass at the "
           "same time");
    PMBuilder.EnablePGOCSInstrGen = true;
    hasIRInstr = true;
  }
  if (hasIRInstr) {
    if (!CodeGenOpts.InstrProfileOutput.empty())
      PMBuilder.PGOInstrGen = CodeGenOpts.InstrProfileOutput;
    else
      PMBuilder.PGOInstrGen = DefaultProfileGenName;
  }
  if (CodeGenOpts.hasProfileIRUse()) {
    PMBuilder.PGOInstrUse = CodeGenOpts.ProfileInstrumentUsePath;
    PMBuilder.EnablePGOCSInstrUse = CodeGenOpts.hasProfileCSIRUse();
  }

  if (!CodeGenOpts.SampleProfileFile.empty())
    PMBuilder.PGOSampleUse = CodeGenOpts.SampleProfileFile;

  PMBuilder.populateFunctionPassManager(FPM);
  PMBuilder.populateModulePassManager(MPM);
}

static void setCommandLineOpts(const CodeGenOptions &CodeGenOpts) {
  SmallVector<const char *, 16> BackendArgs;
  BackendArgs.push_back("clang"); // Fake program name.
  if (!CodeGenOpts.DebugPass.empty()) {
    BackendArgs.push_back("-debug-pass");
    BackendArgs.push_back(CodeGenOpts.DebugPass.c_str());
  }
  if (!CodeGenOpts.LimitFloatPrecision.empty()) {
    BackendArgs.push_back("-limit-float-precision");
    BackendArgs.push_back(CodeGenOpts.LimitFloatPrecision.c_str());
  }
  BackendArgs.push_back(nullptr);
  llvm::cl::ParseCommandLineOptions(BackendArgs.size() - 1,
                                    BackendArgs.data());
}

void EmitAssemblyHelper::CreateTargetMachine(bool MustCreateTM) {
  // Create the TargetMachine for generating code.
  std::string Error;
  std::string Triple = TheModule->getTargetTriple();
  const llvm::Target *TheTarget = TargetRegistry::lookupTarget(Triple, Error);
  if (!TheTarget) {
    if (MustCreateTM)
      Diags.Report(diag::err_fe_unable_to_create_target) << Error;
    return;
  }

  Optional<llvm::CodeModel::Model> CM = getCodeModel(CodeGenOpts);
  std::string FeaturesStr =
      llvm::join(TargetOpts.Features.begin(), TargetOpts.Features.end(), ",");
  llvm::Reloc::Model RM = CodeGenOpts.RelocationModel;
  CodeGenOpt::Level OptLevel = getCGOptLevel(CodeGenOpts);

  llvm::TargetOptions Options;
  initTargetOptions(Options, CodeGenOpts, TargetOpts, LangOpts, HSOpts);
  TM.reset(TheTarget->createTargetMachine(Triple, TargetOpts.CPU, FeaturesStr,
                                          Options, RM, CM, OptLevel));
}

bool EmitAssemblyHelper::AddEmitPasses(legacy::PassManager &CodeGenPasses,
                                       BackendAction Action,
                                       raw_pwrite_stream &OS,
                                       raw_pwrite_stream *DwoOS) {
  // Add LibraryInfo.
  llvm::Triple TargetTriple(TheModule->getTargetTriple());
  std::unique_ptr<TargetLibraryInfoImpl> TLII(
      createTLII(TargetTriple, CodeGenOpts));
  CodeGenPasses.add(new TargetLibraryInfoWrapperPass(*TLII));

  // Normal mode, emit a .s or .o file by running the code generator. Note,
  // this also adds codegenerator level optimization passes.
  TargetMachine::CodeGenFileType CGFT = getCodeGenFileType(Action);

  // Add ObjC ARC final-cleanup optimizations. This is done as part of the
  // "codegen" passes so that it isn't run multiple times when there is
  // inlining happening.
  if (CodeGenOpts.OptimizationLevel > 0)
    CodeGenPasses.add(createObjCARCContractPass());

  if (TM->addPassesToEmitFile(CodeGenPasses, OS, DwoOS, CGFT,
                              /*DisableVerify=*/!CodeGenOpts.VerifyModule)) {
    Diags.Report(diag::err_fe_unable_to_interface_with_target);
    return false;
  }

  return true;
}

void EmitAssemblyHelper::EmitAssembly(BackendAction Action,
                                      std::unique_ptr<raw_pwrite_stream> OS) {
  TimeRegion Region(FrontendTimesIsEnabled ? &CodeGenerationTime : nullptr);

  setCommandLineOpts(CodeGenOpts);

  bool UsesCodeGen = (Action != Backend_EmitNothing &&
                      Action != Backend_EmitBC &&
                      Action != Backend_EmitLL);
  CreateTargetMachine(UsesCodeGen);

  if (UsesCodeGen && !TM)
    return;
  if (TM)
    TheModule->setDataLayout(TM->createDataLayout());

  legacy::PassManager PerModulePasses;
  PerModulePasses.add(
      createTargetTransformInfoWrapperPass(getTargetIRAnalysis()));

  legacy::FunctionPassManager PerFunctionPasses(TheModule);
  PerFunctionPasses.add(
      createTargetTransformInfoWrapperPass(getTargetIRAnalysis()));

  CreatePasses(PerModulePasses, PerFunctionPasses);

  legacy::PassManager CodeGenPasses;
  CodeGenPasses.add(
      createTargetTransformInfoWrapperPass(getTargetIRAnalysis()));

  std::unique_ptr<llvm::ToolOutputFile> ThinLinkOS, DwoOS;

  switch (Action) {
  case Backend_EmitNothing:
    break;

  case Backend_EmitBC:
    if (CodeGenOpts.PrepareForThinLTO && !CodeGenOpts.DisableLLVMPasses) {
      if (!CodeGenOpts.ThinLinkBitcodeFile.empty()) {
        ThinLinkOS = openOutputFile(CodeGenOpts.ThinLinkBitcodeFile);
        if (!ThinLinkOS)
          return;
      }
      TheModule->addModuleFlag(Module::Error, "EnableSplitLTOUnit",
                               CodeGenOpts.EnableSplitLTOUnit);
      PerModulePasses.add(createWriteThinLTOBitcodePass(
          *OS, ThinLinkOS ? &ThinLinkOS->os() : nullptr));
    } else {
      // Emit a module summary by default for Regular LTO except for ld64
      // targets
      bool EmitLTOSummary =
          (CodeGenOpts.PrepareForLTO &&
           !CodeGenOpts.DisableLLVMPasses &&
           llvm::Triple(TheModule->getTargetTriple()).getVendor() !=
               llvm::Triple::Apple);
      if (EmitLTOSummary) {
        if (!TheModule->getModuleFlag("ThinLTO"))
          TheModule->addModuleFlag(Module::Error, "ThinLTO", uint32_t(0));
        TheModule->addModuleFlag(Module::Error, "EnableSplitLTOUnit",
                                 CodeGenOpts.EnableSplitLTOUnit);
      }

      PerModulePasses.add(createBitcodeWriterPass(
          *OS, CodeGenOpts.EmitLLVMUseLists, EmitLTOSummary));
    }
    break;

  case Backend_EmitLL:
    PerModulePasses.add(
        createPrintModulePass(*OS, "", CodeGenOpts.EmitLLVMUseLists));
    break;

  default:
    if (!CodeGenOpts.SplitDwarfOutput.empty()) {
      DwoOS = openOutputFile(CodeGenOpts.SplitDwarfOutput);
      if (!DwoOS)
        return;
    }
    if (!AddEmitPasses(CodeGenPasses, Action, *OS,
                       DwoOS ? &DwoOS->os() : nullptr))
      return;
  }

  // Before executing passes, print the final values of the LLVM options.
  cl::PrintOptionValues();

  // Run passes. For now we do all passes at once, but eventually we
  // would like to have the option of streaming code generation.

  {
    PrettyStackTraceString CrashInfo("Per-function optimization");

    PerFunctionPasses.doInitialization();
    for (Function &F : *TheModule)
      if (!F.isDeclaration())
        PerFunctionPasses.run(F);
    PerFunctionPasses.doFinalization();
  }

  {
    PrettyStackTraceString CrashInfo("Per-module optimization passes");
    PerModulePasses.run(*TheModule);
  }

  FinalizeForJIT();

  {
    PrettyStackTraceString CrashInfo("Code generation");
    CodeGenPasses.run(*TheModule);
  }

  if (ThinLinkOS)
    ThinLinkOS->keep();
  if (DwoOS)
    DwoOS->keep();
}

static PassBuilder::OptimizationLevel mapToLevel(const CodeGenOptions &Opts) {
  switch (Opts.OptimizationLevel) {
  default:
    llvm_unreachable("Invalid optimization level!");

  case 1:
    return PassBuilder::O1;

  case 2:
    switch (Opts.OptimizeSize) {
    default:
      llvm_unreachable("Invalid optimization level for size!");

    case 0:
      return PassBuilder::O2;

    case 1:
      return PassBuilder::Os;

    case 2:
      return PassBuilder::Oz;
    }

  case 3:
    return PassBuilder::O3;
  }
}

static void addSanitizersAtO0(ModulePassManager &MPM,
                              const Triple &TargetTriple,
                              const LangOptions &LangOpts,
                              const CodeGenOptions &CodeGenOpts) {
  auto ASanPass = [&](SanitizerMask Mask, bool CompileKernel) {
    MPM.addPass(RequireAnalysisPass<ASanGlobalsMetadataAnalysis, Module>());
    bool Recover = CodeGenOpts.SanitizeRecover.has(Mask);
    MPM.addPass(createModuleToFunctionPassAdaptor(AddressSanitizerPass(
        CompileKernel, Recover, CodeGenOpts.SanitizeAddressUseAfterScope)));
    bool ModuleUseAfterScope = asanUseGlobalsGC(TargetTriple, CodeGenOpts);
    MPM.addPass(
        ModuleAddressSanitizerPass(CompileKernel, Recover, ModuleUseAfterScope,
                                   CodeGenOpts.SanitizeAddressUseOdrIndicator));
  };

  if (LangOpts.Sanitize.has(SanitizerKind::Address)) {
    ASanPass(SanitizerKind::Address, /*CompileKernel=*/false);
  }

  if (LangOpts.Sanitize.has(SanitizerKind::KernelAddress)) {
    ASanPass(SanitizerKind::KernelAddress, /*CompileKernel=*/true);
  }

  if (LangOpts.Sanitize.has(SanitizerKind::Memory)) {
    MPM.addPass(createModuleToFunctionPassAdaptor(MemorySanitizerPass({})));
  }

  if (LangOpts.Sanitize.has(SanitizerKind::KernelMemory)) {
    MPM.addPass(createModuleToFunctionPassAdaptor(
        MemorySanitizerPass({0, false, /*Kernel=*/true})));
  }

  if (LangOpts.Sanitize.has(SanitizerKind::Thread)) {
    MPM.addPass(createModuleToFunctionPassAdaptor(ThreadSanitizerPass()));
  }
}

/// A clean version of `EmitAssembly` that uses the new pass manager.
///
/// Not all features are currently supported in this system, but where
/// necessary it falls back to the legacy pass manager to at least provide
/// basic functionality.
///
/// This API is planned to have its functionality finished and then to replace
/// `EmitAssembly` at some point in the future when the default switches.
void EmitAssemblyHelper::EmitAssemblyWithNewPassManager(
    BackendAction Action, std::unique_ptr<raw_pwrite_stream> OS) {
  TimeRegion Region(FrontendTimesIsEnabled ? &CodeGenerationTime : nullptr);
  setCommandLineOpts(CodeGenOpts);

  bool RequiresCodeGen = (Action != Backend_EmitNothing &&
                          Action != Backend_EmitBC &&
                          Action != Backend_EmitLL);
  CreateTargetMachine(RequiresCodeGen);

  if (RequiresCodeGen && !TM)
    return;
  if (TM)
    TheModule->setDataLayout(TM->createDataLayout());

  Optional<PGOOptions> PGOOpt;

  if (CodeGenOpts.hasProfileIRInstr())
    // -fprofile-generate.
    PGOOpt = PGOOptions(CodeGenOpts.InstrProfileOutput.empty()
                            ? DefaultProfileGenName
                            : CodeGenOpts.InstrProfileOutput,
                        "", "", PGOOptions::IRInstr, PGOOptions::NoCSAction,
                        CodeGenOpts.DebugInfoForProfiling);
  else if (CodeGenOpts.hasProfileIRUse()) {
    // -fprofile-use.
    auto CSAction = CodeGenOpts.hasProfileCSIRUse() ? PGOOptions::CSIRUse
                                                    : PGOOptions::NoCSAction;
    PGOOpt = PGOOptions(CodeGenOpts.ProfileInstrumentUsePath, "",
                        CodeGenOpts.ProfileRemappingFile, PGOOptions::IRUse,
                        CSAction, CodeGenOpts.DebugInfoForProfiling);
  } else if (!CodeGenOpts.SampleProfileFile.empty())
    // -fprofile-sample-use
    PGOOpt =
        PGOOptions(CodeGenOpts.SampleProfileFile, "",
                   CodeGenOpts.ProfileRemappingFile, PGOOptions::SampleUse,
                   PGOOptions::NoCSAction, CodeGenOpts.DebugInfoForProfiling);
  else if (CodeGenOpts.DebugInfoForProfiling)
    // -fdebug-info-for-profiling
    PGOOpt = PGOOptions("", "", "", PGOOptions::NoAction,
                        PGOOptions::NoCSAction, true);

  // Check to see if we want to generate a CS profile.
  if (CodeGenOpts.hasProfileCSIRInstr()) {
    assert(!CodeGenOpts.hasProfileCSIRUse() &&
           "Cannot have both CSProfileUse pass and CSProfileGen pass at "
           "the same time");
    if (PGOOpt.hasValue()) {
      assert(PGOOpt->Action != PGOOptions::IRInstr &&
             PGOOpt->Action != PGOOptions::SampleUse &&
             "Cannot run CSProfileGen pass with ProfileGen or SampleUse "
             " pass");
      PGOOpt->CSProfileGenFile = CodeGenOpts.InstrProfileOutput.empty()
                                     ? DefaultProfileGenName
                                     : CodeGenOpts.InstrProfileOutput;
      PGOOpt->CSAction = PGOOptions::CSIRInstr;
    } else
      PGOOpt = PGOOptions("",
                          CodeGenOpts.InstrProfileOutput.empty()
                              ? DefaultProfileGenName
                              : CodeGenOpts.InstrProfileOutput,
                          "", PGOOptions::NoAction, PGOOptions::CSIRInstr,
                          CodeGenOpts.DebugInfoForProfiling);
  }

  PipelineTuningOptions PTO;
  PTO.LoopUnrolling = CodeGenOpts.UnrollLoops;
  // For historical reasons, loop interleaving is set to mirror setting for loop
  // unrolling.
  PTO.LoopInterleaving = CodeGenOpts.UnrollLoops;
  PTO.LoopVectorization = CodeGenOpts.VectorizeLoop;
  PTO.SLPVectorization = CodeGenOpts.VectorizeSLP;

  PassBuilder PB(TM.get(), PTO, PGOOpt);

  // Attempt to load pass plugins and register their callbacks with PB.
  for (auto &PluginFN : CodeGenOpts.PassPlugins) {
    auto PassPlugin = PassPlugin::Load(PluginFN);
    if (PassPlugin) {
      PassPlugin->registerPassBuilderCallbacks(PB);
    } else {
      Diags.Report(diag::err_fe_unable_to_load_plugin)
          << PluginFN << toString(PassPlugin.takeError());
    }
  }

  LoopAnalysisManager LAM(CodeGenOpts.DebugPassManager);
  FunctionAnalysisManager FAM(CodeGenOpts.DebugPassManager);
  CGSCCAnalysisManager CGAM(CodeGenOpts.DebugPassManager);
  ModuleAnalysisManager MAM(CodeGenOpts.DebugPassManager);

  // Register the AA manager first so that our version is the one used.
  FAM.registerPass([&] { return PB.buildDefaultAAPipeline(); });

  // Register the target library analysis directly and give it a customized
  // preset TLI.
  Triple TargetTriple(TheModule->getTargetTriple());
  std::unique_ptr<TargetLibraryInfoImpl> TLII(
      createTLII(TargetTriple, CodeGenOpts));
  FAM.registerPass([&] { return TargetLibraryAnalysis(*TLII); });
  MAM.registerPass([&] { return TargetLibraryAnalysis(*TLII); });

  // Register all the basic analyses with the managers.
  PB.registerModuleAnalyses(MAM);
  PB.registerCGSCCAnalyses(CGAM);
  PB.registerFunctionAnalyses(FAM);
  PB.registerLoopAnalyses(LAM);
  PB.crossRegisterProxies(LAM, FAM, CGAM, MAM);

  ModulePassManager MPM(CodeGenOpts.DebugPassManager);

  if (!CodeGenOpts.DisableLLVMPasses) {
    bool IsThinLTO = CodeGenOpts.PrepareForThinLTO;
    bool IsLTO = CodeGenOpts.PrepareForLTO;

    if (CodeGenOpts.OptimizationLevel == 0) {
      if (Optional<GCOVOptions> Options = getGCOVOptions(CodeGenOpts))
        MPM.addPass(GCOVProfilerPass(*Options));
      if (Optional<InstrProfOptions> Options =
              getInstrProfOptions(CodeGenOpts, LangOpts))
        MPM.addPass(InstrProfiling(*Options, false));

      // Build a minimal pipeline based on the semantics required by Clang,
      // which is just that always inlining occurs. Further, disable generating
      // lifetime intrinsics to avoid enabling further optimizations during
      // code generation.
      MPM.addPass(AlwaysInlinerPass(/*InsertLifetimeIntrinsics=*/false));

      // At -O0 we directly run necessary sanitizer passes.
      if (LangOpts.Sanitize.has(SanitizerKind::LocalBounds))
        MPM.addPass(createModuleToFunctionPassAdaptor(BoundsCheckingPass()));

      // Lastly, add semantically necessary passes for LTO.
      if (IsLTO || IsThinLTO) {
        MPM.addPass(CanonicalizeAliasesPass());
        MPM.addPass(NameAnonGlobalPass());
      }
    } else {
      // Map our optimization levels into one of the distinct levels used to
      // configure the pipeline.
      PassBuilder::OptimizationLevel Level = mapToLevel(CodeGenOpts);

      PB.registerPipelineStartEPCallback([](ModulePassManager &MPM) {
        MPM.addPass(createModuleToFunctionPassAdaptor(
            EntryExitInstrumenterPass(/*PostInlining=*/false)));
      });

      // Register callbacks to schedule sanitizer passes at the appropriate part of
      // the pipeline.
      // FIXME: either handle asan/the remaining sanitizers or error out
      if (LangOpts.Sanitize.has(SanitizerKind::LocalBounds))
        PB.registerScalarOptimizerLateEPCallback(
            [](FunctionPassManager &FPM, PassBuilder::OptimizationLevel Level) {
              FPM.addPass(BoundsCheckingPass());
            });
      if (LangOpts.Sanitize.has(SanitizerKind::Memory))
        PB.registerOptimizerLastEPCallback(
            [](FunctionPassManager &FPM, PassBuilder::OptimizationLevel Level) {
              FPM.addPass(MemorySanitizerPass({}));
            });
      if (LangOpts.Sanitize.has(SanitizerKind::Thread))
        PB.registerOptimizerLastEPCallback(
            [](FunctionPassManager &FPM, PassBuilder::OptimizationLevel Level) {
              FPM.addPass(ThreadSanitizerPass());
            });
      if (LangOpts.Sanitize.has(SanitizerKind::Address)) {
        PB.registerPipelineStartEPCallback([&](ModulePassManager &MPM) {
          MPM.addPass(
              RequireAnalysisPass<ASanGlobalsMetadataAnalysis, Module>());
        });
        bool Recover = CodeGenOpts.SanitizeRecover.has(SanitizerKind::Address);
        bool UseAfterScope = CodeGenOpts.SanitizeAddressUseAfterScope;
        PB.registerOptimizerLastEPCallback(
            [Recover, UseAfterScope](FunctionPassManager &FPM,
                                     PassBuilder::OptimizationLevel Level) {
              FPM.addPass(AddressSanitizerPass(
                  /*CompileKernel=*/false, Recover, UseAfterScope));
            });
        bool ModuleUseAfterScope = asanUseGlobalsGC(TargetTriple, CodeGenOpts);
        bool UseOdrIndicator = CodeGenOpts.SanitizeAddressUseOdrIndicator;
        PB.registerPipelineStartEPCallback(
            [Recover, ModuleUseAfterScope,
             UseOdrIndicator](ModulePassManager &MPM) {
              MPM.addPass(ModuleAddressSanitizerPass(
                  /*CompileKernel=*/false, Recover, ModuleUseAfterScope,
                  UseOdrIndicator));
            });
      }
      if (Optional<GCOVOptions> Options = getGCOVOptions(CodeGenOpts))
        PB.registerPipelineStartEPCallback([Options](ModulePassManager &MPM) {
          MPM.addPass(GCOVProfilerPass(*Options));
        });
      if (Optional<InstrProfOptions> Options =
              getInstrProfOptions(CodeGenOpts, LangOpts))
        PB.registerPipelineStartEPCallback([Options](ModulePassManager &MPM) {
          MPM.addPass(InstrProfiling(*Options, false));
        });

      if (IsThinLTO) {
        MPM = PB.buildThinLTOPreLinkDefaultPipeline(
            Level, CodeGenOpts.DebugPassManager);
        MPM.addPass(CanonicalizeAliasesPass());
        MPM.addPass(NameAnonGlobalPass());
      } else if (IsLTO) {
        MPM = PB.buildLTOPreLinkDefaultPipeline(Level,
                                                CodeGenOpts.DebugPassManager);
        MPM.addPass(CanonicalizeAliasesPass());
        MPM.addPass(NameAnonGlobalPass());
      } else {
        MPM = PB.buildPerModuleDefaultPipeline(Level,
                                               CodeGenOpts.DebugPassManager);
      }
    }

    if (LangOpts.Sanitize.has(SanitizerKind::HWAddress)) {
      bool Recover = CodeGenOpts.SanitizeRecover.has(SanitizerKind::HWAddress);
      MPM.addPass(HWAddressSanitizerPass(
          /*CompileKernel=*/false, Recover));
    }
    if (LangOpts.Sanitize.has(SanitizerKind::KernelHWAddress)) {
      MPM.addPass(HWAddressSanitizerPass(
          /*CompileKernel=*/true, /*Recover=*/true));
    }

    if (CodeGenOpts.OptimizationLevel == 0)
      addSanitizersAtO0(MPM, TargetTriple, LangOpts, CodeGenOpts);
  }

  // FIXME: We still use the legacy pass manager to do code generation. We
  // create that pass manager here and use it as needed below.
  legacy::PassManager CodeGenPasses;
  bool NeedCodeGen = false;
  std::unique_ptr<llvm::ToolOutputFile> ThinLinkOS, DwoOS;

  // Append any output we need to the pass manager.
  switch (Action) {
  case Backend_EmitNothing:
    break;

  case Backend_EmitBC:
    if (CodeGenOpts.PrepareForThinLTO && !CodeGenOpts.DisableLLVMPasses) {
      if (!CodeGenOpts.ThinLinkBitcodeFile.empty()) {
        ThinLinkOS = openOutputFile(CodeGenOpts.ThinLinkBitcodeFile);
        if (!ThinLinkOS)
          return;
      }
      TheModule->addModuleFlag(Module::Error, "EnableSplitLTOUnit",
                               CodeGenOpts.EnableSplitLTOUnit);
      MPM.addPass(ThinLTOBitcodeWriterPass(*OS, ThinLinkOS ? &ThinLinkOS->os()
                                                           : nullptr));
    } else {
      // Emit a module summary by default for Regular LTO except for ld64
      // targets
      bool EmitLTOSummary =
          (CodeGenOpts.PrepareForLTO &&
           !CodeGenOpts.DisableLLVMPasses &&
           llvm::Triple(TheModule->getTargetTriple()).getVendor() !=
               llvm::Triple::Apple);
      if (EmitLTOSummary) {
        if (!TheModule->getModuleFlag("ThinLTO"))
          TheModule->addModuleFlag(Module::Error, "ThinLTO", uint32_t(0));
        TheModule->addModuleFlag(Module::Error, "EnableSplitLTOUnit",
                                 CodeGenOpts.EnableSplitLTOUnit);
      }
      MPM.addPass(
          BitcodeWriterPass(*OS, CodeGenOpts.EmitLLVMUseLists, EmitLTOSummary));
    }
    break;

  case Backend_EmitLL:
    MPM.addPass(PrintModulePass(*OS, "", CodeGenOpts.EmitLLVMUseLists));
    break;

  case Backend_EmitAssembly:
  case Backend_EmitMCNull:
  case Backend_EmitObj:
    NeedCodeGen = true;
    CodeGenPasses.add(
        createTargetTransformInfoWrapperPass(getTargetIRAnalysis()));
    if (!CodeGenOpts.SplitDwarfOutput.empty()) {
      DwoOS = openOutputFile(CodeGenOpts.SplitDwarfOutput);
      if (!DwoOS)
        return;
    }
    if (!AddEmitPasses(CodeGenPasses, Action, *OS,
                       DwoOS ? &DwoOS->os() : nullptr))
      // FIXME: Should we handle this error differently?
      return;
    break;
  }

  // Before executing passes, print the final values of the LLVM options.
  cl::PrintOptionValues();

  // Now that we have all of the passes ready, run them.
  {
    PrettyStackTraceString CrashInfo("Optimizer");
    MPM.run(*TheModule, MAM);
  }

  FinalizeForJIT();

  // Now if needed, run the legacy PM for codegen.
  if (NeedCodeGen) {
    PrettyStackTraceString CrashInfo("Code generation");
    CodeGenPasses.run(*TheModule);
  }

  if (ThinLinkOS)
    ThinLinkOS->keep();
  if (DwoOS)
    DwoOS->keep();
}

Expected<BitcodeModule> clang::FindThinLTOModule(MemoryBufferRef MBRef) {
  Expected<std::vector<BitcodeModule>> BMsOrErr = getBitcodeModuleList(MBRef);
  if (!BMsOrErr)
    return BMsOrErr.takeError();

  // The bitcode file may contain multiple modules, we want the one that is
  // marked as being the ThinLTO module.
  if (const BitcodeModule *Bm = FindThinLTOModule(*BMsOrErr))
    return *Bm;

  return make_error<StringError>("Could not find module summary",
                                 inconvertibleErrorCode());
}

BitcodeModule *clang::FindThinLTOModule(MutableArrayRef<BitcodeModule> BMs) {
  for (BitcodeModule &BM : BMs) {
    Expected<BitcodeLTOInfo> LTOInfo = BM.getLTOInfo();
    if (LTOInfo && LTOInfo->IsThinLTO)
      return &BM;
  }
  return nullptr;
}

static void runThinLTOBackend(ModuleSummaryIndex *CombinedIndex, Module *M,
                              const HeaderSearchOptions &HeaderOpts,
                              const CodeGenOptions &CGOpts,
                              const clang::TargetOptions &TOpts,
                              const LangOptions &LOpts,
                              std::unique_ptr<raw_pwrite_stream> OS,
                              std::string SampleProfile,
                              std::string ProfileRemapping,
                              BackendAction Action) {
  StringMap<DenseMap<GlobalValue::GUID, GlobalValueSummary *>>
      ModuleToDefinedGVSummaries;
  CombinedIndex->collectDefinedGVSummariesPerModule(ModuleToDefinedGVSummaries);

  setCommandLineOpts(CGOpts);

  // We can simply import the values mentioned in the combined index, since
  // we should only invoke this using the individual indexes written out
  // via a WriteIndexesThinBackend.
  FunctionImporter::ImportMapTy ImportList;
  for (auto &GlobalList : *CombinedIndex) {
    // Ignore entries for undefined references.
    if (GlobalList.second.SummaryList.empty())
      continue;

    auto GUID = GlobalList.first;
    for (auto &Summary : GlobalList.second.SummaryList) {
      // Skip the summaries for the importing module. These are included to
      // e.g. record required linkage changes.
      if (Summary->modulePath() == M->getModuleIdentifier())
        continue;
      // Add an entry to provoke importing by thinBackend.
      ImportList[Summary->modulePath()].insert(GUID);
    }
  }

  std::vector<std::unique_ptr<llvm::MemoryBuffer>> OwnedImports;
  MapVector<llvm::StringRef, llvm::BitcodeModule> ModuleMap;

  for (auto &I : ImportList) {
    ErrorOr<std::unique_ptr<llvm::MemoryBuffer>> MBOrErr =
        llvm::MemoryBuffer::getFile(I.first());
    if (!MBOrErr) {
      errs() << "Error loading imported file '" << I.first()
             << "': " << MBOrErr.getError().message() << "\n";
      return;
    }

    Expected<BitcodeModule> BMOrErr = FindThinLTOModule(**MBOrErr);
    if (!BMOrErr) {
      handleAllErrors(BMOrErr.takeError(), [&](ErrorInfoBase &EIB) {
        errs() << "Error loading imported file '" << I.first()
               << "': " << EIB.message() << '\n';
      });
      return;
    }
    ModuleMap.insert({I.first(), *BMOrErr});

    OwnedImports.push_back(std::move(*MBOrErr));
  }
  auto AddStream = [&](size_t Task) {
    return llvm::make_unique<lto::NativeObjectStream>(std::move(OS));
  };
  lto::Config Conf;
  if (CGOpts.SaveTempsFilePrefix != "") {
    if (Error E = Conf.addSaveTemps(CGOpts.SaveTempsFilePrefix + ".",
                                    /* UseInputModulePath */ false)) {
      handleAllErrors(std::move(E), [&](ErrorInfoBase &EIB) {
        errs() << "Error setting up ThinLTO save-temps: " << EIB.message()
               << '\n';
      });
    }
  }
  Conf.CPU = TOpts.CPU;
  Conf.CodeModel = getCodeModel(CGOpts);
  Conf.MAttrs = TOpts.Features;
  Conf.RelocModel = CGOpts.RelocationModel;
  Conf.CGOptLevel = getCGOptLevel(CGOpts);
  Conf.OptLevel = CGOpts.OptimizationLevel;
  initTargetOptions(Conf.Options, CGOpts, TOpts, LOpts, HeaderOpts);
  Conf.SampleProfile = std::move(SampleProfile);

  // Context sensitive profile.
  if (CGOpts.hasProfileCSIRInstr()) {
    Conf.RunCSIRInstr = true;
    Conf.CSIRProfile = std::move(CGOpts.InstrProfileOutput);
  } else if (CGOpts.hasProfileCSIRUse()) {
    Conf.RunCSIRInstr = false;
    Conf.CSIRProfile = std::move(CGOpts.ProfileInstrumentUsePath);
  }

  Conf.ProfileRemapping = std::move(ProfileRemapping);
  Conf.UseNewPM = CGOpts.ExperimentalNewPassManager;
  Conf.DebugPassManager = CGOpts.DebugPassManager;
  Conf.RemarksWithHotness = CGOpts.DiagnosticsWithHotness;
  Conf.RemarksFilename = CGOpts.OptRecordFile;
  Conf.RemarksPasses = CGOpts.OptRecordPasses;
  Conf.RemarksFormat = CGOpts.OptRecordFormat;
  Conf.SplitDwarfFile = CGOpts.SplitDwarfFile;
  Conf.SplitDwarfOutput = CGOpts.SplitDwarfOutput;
  switch (Action) {
  case Backend_EmitNothing:
    Conf.PreCodeGenModuleHook = [](size_t Task, const Module &Mod) {
      return false;
    };
    break;
  case Backend_EmitLL:
    Conf.PreCodeGenModuleHook = [&](size_t Task, const Module &Mod) {
      M->print(*OS, nullptr, CGOpts.EmitLLVMUseLists);
      return false;
    };
    break;
  case Backend_EmitBC:
    Conf.PreCodeGenModuleHook = [&](size_t Task, const Module &Mod) {
      WriteBitcodeToFile(*M, *OS, CGOpts.EmitLLVMUseLists);
      return false;
    };
    break;
  default:
    Conf.CGFileType = getCodeGenFileType(Action);
    break;
  }
  if (Error E = thinBackend(
          Conf, -1, AddStream, *M, *CombinedIndex, ImportList,
          ModuleToDefinedGVSummaries[M->getModuleIdentifier()], ModuleMap)) {
    handleAllErrors(std::move(E), [&](ErrorInfoBase &EIB) {
      errs() << "Error running ThinLTO backend: " << EIB.message() << '\n';
    });
  }
}

void clang::EmitBackendOutput(DiagnosticsEngine &Diags,
                              const HeaderSearchOptions &HeaderOpts,
                              const CodeGenOptions &CGOpts,
                              const clang::TargetOptions &TOpts,
                              const LangOptions &LOpts,
                              const llvm::DataLayout &TDesc, Module *M,
                              BackendAction Action,
                              std::unique_ptr<raw_pwrite_stream> OS) {

  llvm::TimeTraceScope TimeScope("Backend", StringRef(""));

  std::unique_ptr<llvm::Module> EmptyModule;
  if (!CGOpts.ThinLTOIndexFile.empty()) {
    // If we are performing a ThinLTO importing compile, load the function index
    // into memory and pass it into runThinLTOBackend, which will run the
    // function importer and invoke LTO passes.
    Expected<std::unique_ptr<ModuleSummaryIndex>> IndexOrErr =
        llvm::getModuleSummaryIndexForFile(CGOpts.ThinLTOIndexFile,
                                           /*IgnoreEmptyThinLTOIndexFile*/true);
    if (!IndexOrErr) {
      logAllUnhandledErrors(IndexOrErr.takeError(), errs(),
                            "Error loading index file '" +
                            CGOpts.ThinLTOIndexFile + "': ");
      return;
    }
    std::unique_ptr<ModuleSummaryIndex> CombinedIndex = std::move(*IndexOrErr);
    // A null CombinedIndex means we should skip ThinLTO compilation
    // (LLVM will optionally ignore empty index files, returning null instead
    // of an error).
    if (CombinedIndex) {
      if (!CombinedIndex->skipModuleByDistributedBackend()) {
        runThinLTOBackend(CombinedIndex.get(), M, HeaderOpts, CGOpts, TOpts,
                          LOpts, std::move(OS), CGOpts.SampleProfileFile,
                          CGOpts.ProfileRemappingFile, Action);
        return;
      }
      // Distributed indexing detected that nothing from the module is needed
      // for the final linking. So we can skip the compilation. We sill need to
      // output an empty object file to make sure that a linker does not fail
      // trying to read it. Also for some features, like CFI, we must skip
      // the compilation as CombinedIndex does not contain all required
      // information.
      EmptyModule = llvm::make_unique<llvm::Module>("empty", M->getContext());
      EmptyModule->setTargetTriple(M->getTargetTriple());
      M = EmptyModule.get();
    }
  }

  EmitAssemblyHelper AsmHelper(Diags, HeaderOpts, CGOpts, TOpts, LOpts, M);

  if (CGOpts.ExperimentalNewPassManager)
    AsmHelper.EmitAssemblyWithNewPassManager(Action, std::move(OS));
  else
    AsmHelper.EmitAssembly(Action, std::move(OS));

  // Verify clang's TargetInfo DataLayout against the LLVM TargetMachine's
  // DataLayout.
  if (AsmHelper.TM) {
    std::string DLDesc = M->getDataLayout().getStringRepresentation();
    if (DLDesc != TDesc.getStringRepresentation()) {
      unsigned DiagID = Diags.getCustomDiagID(
          DiagnosticsEngine::Error, "backend data layout '%0' does not match "
                                    "expected target description '%1'");
      Diags.Report(DiagID) << DLDesc << TDesc.getStringRepresentation();
    }
  }
}

static const char* getSectionNameForBitcode(const Triple &T) {
  switch (T.getObjectFormat()) {
  case Triple::MachO:
    return "__LLVM,__bitcode";
  case Triple::COFF:
  case Triple::ELF:
  case Triple::Wasm:
  case Triple::UnknownObjectFormat:
    return ".llvmbc";
  case Triple::XCOFF:
    llvm_unreachable("XCOFF is not yet implemented");
    break;
  }
  llvm_unreachable("Unimplemented ObjectFormatType");
}

static const char* getSectionNameForCommandline(const Triple &T) {
  switch (T.getObjectFormat()) {
  case Triple::MachO:
    return "__LLVM,__cmdline";
  case Triple::COFF:
  case Triple::ELF:
  case Triple::Wasm:
  case Triple::UnknownObjectFormat:
    return ".llvmcmd";
  case Triple::XCOFF:
    llvm_unreachable("XCOFF is not yet implemented");
    break;
  }
  llvm_unreachable("Unimplemented ObjectFormatType");
}

// With -fembed-bitcode, save a copy of the llvm IR as data in the
// __LLVM,__bitcode section.
void clang::EmbedBitcode(llvm::Module *M, const CodeGenOptions &CGOpts,
                         llvm::MemoryBufferRef Buf) {
  if (CGOpts.getEmbedBitcode() == CodeGenOptions::Embed_Off)
    return;

  // Save llvm.compiler.used and remote it.
  SmallVector<Constant*, 2> UsedArray;
  SmallPtrSet<GlobalValue*, 4> UsedGlobals;
  Type *UsedElementType = Type::getInt8Ty(M->getContext())->getPointerTo(0);
  GlobalVariable *Used = collectUsedGlobalVariables(*M, UsedGlobals, true);
  for (auto *GV : UsedGlobals) {
    if (GV->getName() != "llvm.embedded.module" &&
        GV->getName() != "llvm.cmdline")
      UsedArray.push_back(
          ConstantExpr::getPointerBitCastOrAddrSpaceCast(GV, UsedElementType));
  }
  if (Used)
    Used->eraseFromParent();

  // Embed the bitcode for the llvm module.
  std::string Data;
  ArrayRef<uint8_t> ModuleData;
  Triple T(M->getTargetTriple());
  // Create a constant that contains the bitcode.
  // In case of embedding a marker, ignore the input Buf and use the empty
  // ArrayRef. It is also legal to create a bitcode marker even Buf is empty.
  if (CGOpts.getEmbedBitcode() != CodeGenOptions::Embed_Marker) {
    if (!isBitcode((const unsigned char *)Buf.getBufferStart(),
                   (const unsigned char *)Buf.getBufferEnd())) {
      // If the input is LLVM Assembly, bitcode is produced by serializing
      // the module. Use-lists order need to be perserved in this case.
      llvm::raw_string_ostream OS(Data);
      llvm::WriteBitcodeToFile(*M, OS, /* ShouldPreserveUseListOrder */ true);
      ModuleData =
          ArrayRef<uint8_t>((const uint8_t *)OS.str().data(), OS.str().size());
    } else
      // If the input is LLVM bitcode, write the input byte stream directly.
      ModuleData = ArrayRef<uint8_t>((const uint8_t *)Buf.getBufferStart(),
                                     Buf.getBufferSize());
  }
  llvm::Constant *ModuleConstant =
      llvm::ConstantDataArray::get(M->getContext(), ModuleData);
  llvm::GlobalVariable *GV = new llvm::GlobalVariable(
      *M, ModuleConstant->getType(), true, llvm::GlobalValue::PrivateLinkage,
      ModuleConstant);
  GV->setSection(getSectionNameForBitcode(T));
  UsedArray.push_back(
      ConstantExpr::getPointerBitCastOrAddrSpaceCast(GV, UsedElementType));
  if (llvm::GlobalVariable *Old =
          M->getGlobalVariable("llvm.embedded.module", true)) {
    assert(Old->hasOneUse() &&
           "llvm.embedded.module can only be used once in llvm.compiler.used");
    GV->takeName(Old);
    Old->eraseFromParent();
  } else {
    GV->setName("llvm.embedded.module");
  }

  // Skip if only bitcode needs to be embedded.
  if (CGOpts.getEmbedBitcode() != CodeGenOptions::Embed_Bitcode) {
    // Embed command-line options.
    ArrayRef<uint8_t> CmdData(const_cast<uint8_t *>(CGOpts.CmdArgs.data()),
                              CGOpts.CmdArgs.size());
    llvm::Constant *CmdConstant =
      llvm::ConstantDataArray::get(M->getContext(), CmdData);
    GV = new llvm::GlobalVariable(*M, CmdConstant->getType(), true,
                                  llvm::GlobalValue::PrivateLinkage,
                                  CmdConstant);
    GV->setSection(getSectionNameForCommandline(T));
    UsedArray.push_back(
        ConstantExpr::getPointerBitCastOrAddrSpaceCast(GV, UsedElementType));
    if (llvm::GlobalVariable *Old =
            M->getGlobalVariable("llvm.cmdline", true)) {
      assert(Old->hasOneUse() &&
             "llvm.cmdline can only be used once in llvm.compiler.used");
      GV->takeName(Old);
      Old->eraseFromParent();
    } else {
      GV->setName("llvm.cmdline");
    }
  }

  if (UsedArray.empty())
    return;

  // Recreate llvm.compiler.used.
  ArrayType *ATy = ArrayType::get(UsedElementType, UsedArray.size());
  auto *NewUsed = new GlobalVariable(
      *M, ATy, false, llvm::GlobalValue::AppendingLinkage,
      llvm::ConstantArray::get(ATy, UsedArray), "llvm.compiler.used");
  NewUsed->setSection("llvm.metadata");
}<|MERGE_RESOLUTION|>--- conflicted
+++ resolved
@@ -518,7 +518,6 @@
   return Options;
 }
 
-<<<<<<< HEAD
 void EmitAssemblyHelper::FinalizeForJIT() {
   if (!LangOpts.isJITEnabled())
     return;
@@ -815,7 +814,8 @@
     JCS.setArgument(4, IRData);
     JCS.setArgument(5, IRDataLen);
   }
-=======
+}
+
 static Optional<InstrProfOptions>
 getInstrProfOptions(const CodeGenOptions &CodeGenOpts,
                     const LangOptions &LangOpts) {
@@ -829,7 +829,6 @@
   // the driver level.
   Options.Atomic = LangOpts.Sanitize.has(SanitizerKind::Thread);
   return Options;
->>>>>>> 1c4b5a8d
 }
 
 void EmitAssemblyHelper::CreatePasses(legacy::PassManager &MPM,
