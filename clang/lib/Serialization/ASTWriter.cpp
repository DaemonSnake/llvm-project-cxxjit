--- conflicted
+++ resolved
@@ -4629,16 +4629,10 @@
                      SmallVectorImpl<char> &Buffer,
                      InMemoryModuleCache &ModuleCache,
                      ArrayRef<std::shared_ptr<ModuleFileExtension>> Extensions,
-<<<<<<< HEAD
                      bool IncludeTimestamps, bool TreatAllFilesAsTransient)
-    : Stream(Stream), Buffer(Buffer), PCMCache(PCMCache),
+    : Stream(Stream), Buffer(Buffer), ModuleCache(ModuleCache),
       IncludeTimestamps(IncludeTimestamps),
       TreatAllFilesAsTransient(TreatAllFilesAsTransient) {
-=======
-                     bool IncludeTimestamps)
-    : Stream(Stream), Buffer(Buffer), ModuleCache(ModuleCache),
-      IncludeTimestamps(IncludeTimestamps) {
->>>>>>> 1c4b5a8d
   for (const auto &Ext : Extensions) {
     if (auto Writer = Ext->createExtensionWriter(*this))
       ModuleFileExtensionWriters.push_back(std::move(Writer));
